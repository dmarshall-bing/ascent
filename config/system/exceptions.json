--- conflicted
+++ resolved
@@ -520,16 +520,15 @@
     "text": "Cannot use fiber0 mode for heatmaps if there is only one inner"
   },
   {
-<<<<<<< HEAD
+    "code": 132,
+    "text": "Query run did not return any sample results. Check your indices and try again."
+  },
+  {
     "code": 133,
     "text": "Shrinkage parameter (s) derived from your input (Sample->shrinkage->scale) results in further shrinkage, \nrather than expansion, which is not expected functionality."
   },
   {
     "code": 134,
     "text": "Invalid ShrinkageMode defined in sample.json"
-=======
-    "code": 132,
-    "text": "Query run did not return any sample results. Check your indices and try again."
->>>>>>> cb4897d7
   }
 ]
