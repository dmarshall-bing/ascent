[
  {
    "code": 0,
    "text": "Invalid code (out of bounds starting at index 1)."
  },
  {
    "code": 1,
    "text": "Path must be full file name if not generating new map."
  },
  {
    "code": 2,
    "text": "This is a test error!"
  },
  {
    "code": 3,
    "text": "Vector provided must be of shape (3) (i.e. 1-dim)"
  },
  {
    "code": 4,
    "text": "Write mode not supported or invalid"
  },
  {
    "code": 5,
    "text": "Points to append must have 3 columns (x y z)"
  },
  {
    "code": 6,
    "text": "Current implementation requires that all points in Trace have same z-value to create contour"
  },
  {
    "code": 7,
    "text": "Exception while writing"
  },
  {
    "code": 8,
    "text": "Not all inner Traces fall within outer Trace"
  },
  {
    "code": 9,
    "text": "Intersecting traces found"
  },
  {
    "code": 10,
    "text": "Fascicle-fascicle intersection found"
  },
  {
    "code": 11,
    "text": "Fascicle-nerve intersection found"
  },
  {
    "code": 12,
    "text": "Not all fascicles fall within nerve"
  },
  {
    "code": 13,
    "text": "Nonspecific validation failed"
  },
  {
    "code": 14,
    "text": "Outer scale must be set if only one trace provided"
  },
  {
    "code": 15,
    "text": "Scale factor must be greater than 1"
  },
  {
    "code": 16,
    "text": "Invalid reshape mode."
  },
  {
    "code": 17,
    "text": "Invalid scale center string."
  },
  {
    "code": 18,
    "text": "Raw nerve micrograph does not exist."
  },
  {
    "code": 19,
    "text": "Scale bar for nerve micrograph does not exist."
  },
  {
    "code": 20,
    "text": "Outers only has not yet been developed."
  },
  {
    "code": 21,
    "text": "Inner mask required for input mode INNERS."
  },
  {
    "code": 22,
    "text": "Inner AND outer masks required for input mode INNER_AND_OUTER_SEPARATE."
  },
  {
    "code": 23,
    "text": "Compiled masks required for input mode INNER_AND_OUTER_COMPILED."
  },
  {
    "code": 24,
    "text": "NerveMode.NOT_PRESENT is not implemented."
  },
  {
    "code": 25,
    "text": "Invalid path to write Fascicle to."
  },
  {
    "code": 26,
    "text": "Invalid path to write Slide to."
  },
  {
    "code": 27,
    "text": "Path to slide must have already been created."
  },
  {
    "code": 28,
    "text": "Unimplemented write mode."
  },
  {
    "code": 29,
    "text": "Either factor or distance MUST be provided."
  },
  {
    "code": 30,
    "text": "That FiberZMode is not yet implemented."
  },
  {
    "code": 31,
    "text": "That FiberZMode is not yet implemented."
  },
  {
    "code": 32,
    "text": "t_start t_on t_off t_stop must be in order."
  },
  {
    "code": 33,
    "text": "dt is too large to create waveforms."
  },
  {
    "code": 34,
    "text": "WaveformMode chosen not yet implemented."
  },
  {
    "code": 35,
    "text": "Pulse is longer than period (2x for biphasic)."
  },
  {
    "code": 36,
    "text": "2*Pulse + Interphase is longer than period."
  },
  {
    "code": 37,
    "text": "Missing config required by run configuration! See path the program looked for before Traceback."
  },
  {
    "code": 38,
    "text": "Missing Config.SAMPLE configuration!"
  },
  {
    "code": 39,
    "text": "Cannot deform monofascicle"
  },
  {
    "code": 40,
    "text": "Cannot reposition without NerveMode.PRESENT"
  },
  {
    "code": 41,
    "text": "Method fascicles_too_close does not apply for monofascicle nerves"
  },
  {
    "code": 42,
    "text": "TBD"
  },
  {
    "code": 43,
    "text": "Method fascicle_nerve_intersection does not apply for monofascicle nerves"
  },
  {
    "code": 44,
    "text": "Method fascicles_outside_nerve does not apply for monofascicle nerves"
  },
  {
    "code": 45,
    "text": "Method reshaped_nerve does not apply for monofascicle nerves"
  },
  {
    "code": 46,
    "text": "Temperature required in degrees celsius"
  },
  {
    "code": 47,
    "text": "Temperature dependent perineurium not yet implemented for high frequencies"
  },
  {
    "code": 48,
    "text": "Rho perineurium method not implemented"
  },
  {
    "code": 49,
    "text": "active_srcs_list provided does not abide by current conservation"
  },
  {
    "code": 50,
    "text": "active_srcs_list provided does not abide by unitary current input response"
  },
  {
    "code": 51,
    "text": "cuff chosen is too small for nerve sample provided"
  },
  {
    "code": 52,
    "text": "Invalid query config file (either does not exist or does not end in '.json')"
  },
  {
    "code": 53,
    "text": "Must call Query.run() before fetching result via Query.summary()"
  },
  {
    "code": 54,
    "text": "Criterion key not found in data (see above)"
  },
  {
    "code": 55,
    "text": "Building path not supported for given mode (see above)"
  },
  {
    "code": 56,
    "text": "Conflicting input arguments for std_fasc_diam and n_std_diam_limit for TRUNCNORM method"
  },
  {
    "code": 57,
    "text": "lower_fasc_diam must be defined as >= 0 for TRUNCNORM method"
  },
  {
    "code": 58,
    "text": "Conflicting input arguments for std_fasc_ecc and n_std_ecc_limit for TRUNCNORM method"
  },
  {
    "code": 59,
    "text": "Mean eccentricity value exceeds 1. Eccentricity only defined in range [01) for TRUNCNORM method"
  },
  {
    "code": 60,
    "text": "lower_fasc_diam bound must be positive length for UNIFORM method"
  },
  {
    "code": 61,
    "text": "upper_fasc_diam bound must be >= lower_fasc_diam bound for UNIFORM method"
  },
  {
    "code": 62,
    "text": "Ellipse eccentricity lower_fasc_ecc must be >= 0 for UNIFORM method"
  },
  {
    "code": 63,
    "text": "Ellipse eccentricity upper_fasc_ecc must be < 1 for UNIFORM method"
  },
  {
    "code": 64,
    "text": "Explicit fascicle positions are too close to each other the nerve boundary or are outside the boundary for EXPLICIT method"
  },
  {
    "code": 65,
    "text": "Length of fascicle colors list must match length of fascicles list."
  },
  {
    "code": 66,
    "text": "Query.run() must be called before calling analysis methods."
  },
  {
    "code": 67,
    "text": "There must be the same number of model indices and model labels"
  },
  {
    "code": 68,
    "text": "Encountered multidimensional sim - ILLEGAL"
  },
  {
    "code": 69,
    "text": "Inconsistent factor found in sims - ILLEGAL"
  },
  {
    "code": 70,
    "text": "There must be the same number of sample indices and labels labels"
  },
  {
    "code": 71,
    "text": "An explicitly chosen fiber (xy)-location (in explicit.txt) is not in any inner"
  },
  {
    "code": 72,
    "text": "Need Sim and Model configs to init_post_config a Waveform class"
  },
  {
    "code": 73,
    "text": "Number of repeats for explicit wave must be an integer value"
  },
  {
    "code": 74,
    "text": "Number of repeats for explicit wave does not fit in global.off - global.on in Sim config"
  },
  {
    "code": 75,
    "text": "Missing environment variables configuration"
  },
  {
    "code": 76,
    "text": "More than one break point indicated in Config.Run"
  },
  {
    "code": 77,
    "text": "Diameter entered for MRG_INTERPOLATION exceeds the allowed bounds (must be less than 16 um and greater than 2 um)"
  },
  {
    "code": 78,
    "text": "Invalid Config provided"
  },
  {
    "code": 79,
    "text": "No dz provided for Sim generating super-sampled bases."
  },
  {
    "code": 80,
    "text": "cuff_only and nerve_only indicated in Config.Run which does not make sense."
  },
  {
    "code": 81,
    "text": "Trying to use super-sampled potentials that do not exist (hint: check that if 'use' is true 'generate' was also true for the source Sim)."
  },
  {
    "code": 82,
    "text": "Trying to use super-sampled potentials that do not match your Sim's xy_parameters perfectly"
  },
  {
    "code": 83,
    "text": "FiberXYMode.EXPLICIT indicated in Sim but to explicit.txt file with coordinates provided in the Sim directory. See config/system/templates/explicit.txt for example of this file's required format."
  },
  {
    "code": 84,
    "text": "Timestep self.dt is longer than MONOPHASIC_PULSE_TRAIN pulse-width indicated in Sim."
  },
  {
    "code": 85,
    "text": "Timestep self.dt is longer than SINUSOID period indicated in Sim by pulse_repetition_freq."
  },
  {
    "code": 86,
    "text": "Timestep self.dt is longer than BIPHASIC_FULL_DUTY period indicated in Sim by pulse_repetition_freq."
  },
  {
    "code": 87,
    "text": "Timestep self.dt is longer than BIPHASIC_PULSE_TRAIN pulse-width indicated in Sim."
  },
  {
    "code": 88,
    "text": "Timestep self.dt is longer than BIPHASIC_PULSE_TRAIN inter_phase indicated in Sim."
  },
  {
    "code": 89,
    "text": "Timestep self.dt is longer than BIPHASIC_PULSE_TRAIN_Q_BALANCED_UNEVEN_PW pw1 indicated in Sim."
  },
  {
    "code": 90,
    "text": "Timestep self.dt is longer than BIPHASIC_PULSE_TRAIN_Q_BALANCED_UNEVEN_PW pw2 indicated in Sim."
  },
  {
    "code": 91,
    "text": "Timestep self.dt is longer than BIPHASIC_PULSE_TRAIN_Q_BALANCED_UNEVEN_PW inter_phase indicated in Sim."
  },
  {
    "code": 92,
    "text": "fig_margin < 1 so the ellipse for the nerve will not fit on the canvas"
  },
  {
    "code": 93,
    "text": "Contact weight in Sim (active_srcs) is greater than +1 or less than -1 which is not allowed"
  },
  {
    "code": 94,
    "text": "Source Sim (i.e. source_sim in Sim->supersampled_bases) does not exist. Either set proper source_sim that has your previously supersampled potentials or set use to false."
  },
  {
    "code": 95,
    "text": "In Run Sample should be int. Note: to pass a list of Run configs to run multiple Sample configs in a single system call."
  },
  {
    "code": 96,
    "text": "More than one slide provided"
  },
  {
    "code": 97,
    "text": "Invalid TIF file format passed into the program"
  },
  {
    "code": 98,
    "text": "scale_source_file (see above print statement) not found"
  },
  {
    "code": 99,
    "text": "Sim->fibers->z_parameters->offset is a fraction of 1 node length so needs to be a value between 0 and 1 (inclusive)"
  },
  {
    "code": 100,
    "text": "lower_fiber_diam bound must be positive length for UNIFORM method"
  },
  {
    "code": 101,
    "text": "upper_fiber_diam bound must be >= lower_fiber_diam bound for UNIFORM method"
  },
  {
    "code": 102,
    "text": "Conflicting input arguments for std_fiber_diam and n_std_fiber_diam_limit for TRUNCNORM method"
  },
  {
    "code": 103,
    "text": "lower_fiber_diam must be defined as >= 0 for TRUNCNORM method"
  },
  {
    "code": 104,
    "text": "To simulate myelinated fiber diameters from a distribution of diameters must use MRG_INTERPOLATION"
  },
  {
    "code": 105,
    "text": "sims->fibers->z_parameters->min is greater than sims->fibers->z_parameters->max"
  },
  {
    "code": 106,
    "text": "sims->n_dimensions does not equal the number of parameter dimensions given in Sim"
  },
  {
    "code": 107,
    "text": "Distal medium exists and proximal medium has a distant ground which does not make sense. (Fix in Model)"
  },
  {
    "code": 108,
    "text": "Invalid scale input mode"
  },
  {
    "code": 109,
    "text": "Deform ratio (from Sample.json) cannot be greater than 1"
  },
  {
    "code": 110,
    "text": "NerveMode is not set to present (Sample.json). Multifascicular simulations without a nerve mask are not supported"
  },
  {
    "code": 111,
    "text": "Smoothing value cannot be negative (Sample.json)"
  },
  {
    "code": 112,
    "text": "If NerveMode is set to PRESENT and smoothing is defined in Sample.json, nerve_distance must be defined"
  },
  {
    "code": 113,
    "text": "If smoothing is defined in Sample.json, fascicle_distance must be defined"
  },
  {
<<<<<<< HEAD
    "code": 117,
    "text": "If deformation mode is set to physics, deform_ratio cannot be zero (sample.json)"
  },
  {
    "code": 118,
    "text": "Deformation mode is set to physics, but no deform ratio is defined in sample.json"
=======
    "code": 114,
    "text": "ap_end_times is defined in Sim, so the system is saving AP times at the ends of the fiber. \nThe values defined in Sim violated loc_min > loc_max."
  },
  {
    "code": 115,
    "text": "ap_end_times is defined in Sim. \nThe values for loc_min and loc_max defined in Sim are not in [0,1]."
  },
  {
    "code": 116,
    "text": "ap_end_times is defined in Sim, so the system is saving AP times at the ends of the fiber. \nThe values for loc_min and/or loc_max are the terminal nodes  (i.e., 0 or 1), which are also set to passive_end_nodes=1 (i.e., grounded therefore no APs)."
>>>>>>> 6cf1b77b
  }
]<|MERGE_RESOLUTION|>--- conflicted
+++ resolved
@@ -456,24 +456,23 @@
     "text": "If smoothing is defined in Sample.json, fascicle_distance must be defined"
   },
   {
-<<<<<<< HEAD
+    "code": 114,
+    "text": "ap_end_times is defined in Sim, so the system is saving AP times at the ends of the fiber. \nThe values defined in Sim violated loc_min > loc_max."
+  },
+  {
+    "code": 115,
+    "text": "ap_end_times is defined in Sim. \nThe values for loc_min and loc_max defined in Sim are not in [0,1]."
+  },
+  {
+    "code": 116,
+    "text": "ap_end_times is defined in Sim, so the system is saving AP times at the ends of the fiber. \nThe values for loc_min and/or loc_max are the terminal nodes  (i.e., 0 or 1), which are also set to passive_end_nodes=1 (i.e., grounded therefore no APs)."
+  },
+  {
     "code": 117,
     "text": "If deformation mode is set to physics, deform_ratio cannot be zero (sample.json)"
   },
   {
     "code": 118,
     "text": "Deformation mode is set to physics, but no deform ratio is defined in sample.json"
-=======
-    "code": 114,
-    "text": "ap_end_times is defined in Sim, so the system is saving AP times at the ends of the fiber. \nThe values defined in Sim violated loc_min > loc_max."
-  },
-  {
-    "code": 115,
-    "text": "ap_end_times is defined in Sim. \nThe values for loc_min and loc_max defined in Sim are not in [0,1]."
-  },
-  {
-    "code": 116,
-    "text": "ap_end_times is defined in Sim, so the system is saving AP times at the ends of the fiber. \nThe values for loc_min and/or loc_max are the terminal nodes  (i.e., 0 or 1), which are also set to passive_end_nodes=1 (i.e., grounded therefore no APs)."
->>>>>>> 6cf1b77b
   }
 ]