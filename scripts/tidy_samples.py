--- conflicted
+++ resolved
@@ -25,7 +25,7 @@
         try:
             os.rmdir(directory)
         except Exception:
-            print('Could not remove {}'.format(directory))
+            print(f'Could not remove {directory}')
         if verbose:
             print(f'\tREMOVE DIR: {directory}')
 
@@ -64,28 +64,6 @@
         else:
             print('Proceeding...')
 
-<<<<<<< HEAD
-    def remove_empty_directories(directory: str):
-
-        for path in os.listdir(directory):
-            subdirectory = os.path.join(directory, path)
-            if os.path.isdir(subdirectory):
-                remove_empty_directories(subdirectory)
-
-        if os.path.isdir(directory) and len(os.listdir(directory)) == 0:
-            try:
-                os.rmdir(directory)
-            except Exception:
-                print(f'Could not remove {directory}')
-            if args.verbose:
-                print(f'\tREMOVE DIR: {directory}')
-
-        else:
-            if args.verbose:
-                print(f'\tKEEP DIR: {directory}')
-
-=======
->>>>>>> 90671b7a
     for sample in args.sample_indices:
 
         if args.verbose:
