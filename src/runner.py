--- conflicted
+++ resolved
@@ -179,13 +179,9 @@
                         .save(sim_obj_file)
 
         # handoff (to Java) -  Build/Mesh/Solve/Save bases; Extract/Save potentials
-<<<<<<< HEAD
         print('\nTO JAVA\n')
         self.handoff()
         print('\nTO PYTHON\n')
-=======
-        # self.handoff()
->>>>>>> fe808bac
 
         #  continue by using simulation objects
         for model_index, model_config in enumerate(all_configs[Config.MODEL.value]):
