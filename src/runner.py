--- conflicted
+++ resolved
@@ -851,21 +851,9 @@
         else:
             self.throw(48)
 
-<<<<<<< HEAD
-        dest_path: str = os.path.join('samples',
-                                      str(self.configs[Config.RUN.value]['sample']),
-                                      'models',
-                                      str(model_num),
-                                      'model.json')
-=======
         dest_path: str = os.path.join(
-            *all_configs[Config.SAMPLE.value][0]['samples_path'],
-            str(self.configs[Config.RUN.value]['sample']),
-            'models',
-            str(model_num),
-            'model.json'
+            'samples', str(self.configs[Config.RUN.value]['sample']), 'models', str(model_num), 'model.json'
         )
->>>>>>> 49531d88
 
         TemplateOutput.write(model_config, dest_path)
 
