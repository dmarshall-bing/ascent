#!/usr/bin/env python3.7

"""
The copyrights of this software are owned by Duke University.
Please refer to the LICENSE and README.md files for licensing instructions.
The source code can be found on the following GitHub repository: https://github.com/wmglab-duke/ascent
"""


import os

os.environ['PYGAME_HIDE_SUPPORT_PROMPT'] = "1"
import base64
import json
import pickle
import subprocess
import sys
import time
import traceback
import warnings
from copy import deepcopy
from typing import List

import numpy as np
from quantiphy import Quantity
from shapely.geometry import Point

try:
    import pymunkoptions

    pymunkoptions.options["debug"] = False
except:
    pass


from src.core import Sample, Simulation, Waveform
from src.utils import (
    Config,
    Configurable,
    CuffShiftMode,
    DownSampleMode,
    Env,
    Exceptionable,
    ExportMode,
    NerveMode,
    PerineuriumResistivityMode,
    ReshapeNerveMode,
    SetupMode,
    TemplateOutput,
    WriteMode,
)


class Runner(Exceptionable, Configurable):
    def __init__(self, number: int):

        # initialize Configurable super class
        Configurable.__init__(self)

        # initialize Exceptionable super class
        Exceptionable.__init__(self, SetupMode.NEW)

        # this corresponds to the run index (as file name in config/user/runs/<run_index>.json
        self.number = number

    def load_configs(self) -> dict:
        """
        :return: dictionary of all configs (Sample, Model(s), Sims(s))
        """

        def validate_and_add(config_source: dict, key: str, path: str):
            """
            :param config_source: all configs, to which we add new ones
            :param key: the key of the dict in Configs
            :param path: path to the JSON file of the config
            :return: updated dict of all configs
            """
            self.validate_path(path)
            if os.path.exists(path):
                if key not in config_source.keys():
                    config_source[key] = []
                try:
                    config_source[key] += [self.load(path)]
                except:
                    warnings.warn('Issue loading {} config: {}'.format(key, path))
                    self.throw(144)

            else:
                print('Missing {} config: {}'.format(key, path))
                self.throw(37)

        configs = dict()

        sample = self.search(Config.RUN, 'sample')

        if not isinstance(sample, int):
            self.throw(95)

        models = self.search(Config.RUN, 'models', optional=True)
        sims = self.search(Config.RUN, 'sims', optional=True)

        sample_path = os.path.join(os.getcwd(), 'samples', str(sample), 'sample.json')
        validate_and_add(configs, 'sample', sample_path)

        model_paths = [
            os.path.join(os.getcwd(), 'samples', str(sample), 'models', str(model), 'model.json') for model in models
        ]

        for model_path in model_paths:
            validate_and_add(configs, 'models', model_path)

        sim_paths = [os.path.join(os.getcwd(), 'config', 'user', 'sims', '{}.json'.format(sim)) for sim in sims]
        for sim_path in sim_paths:
            validate_and_add(configs, 'sims', sim_path)

        return configs

    def run(self, smart: bool = True):
        """
        :param smart: bool telling the program whether to reprocess the sample or not if it already exists as sample.obj
        :return: nothing to memory, spits out all pipeline related data to file
        """
        # NOTE: single sample per Runner, so no looping of samples
        #       possible addition of functionality for looping samples in start.py

        # load all json configs into memory
        all_configs = self.load_configs()

        run_pseudonym = self.configs[Config.RUN.value].get('pseudonym')
        if run_pseudonym is not None:
            print('Run pseudonym:', run_pseudonym)

        def load_obj(path: str):
            """
            :param path: path to python obj file
            :return: obj file
            """
            return pickle.load(open(path, 'rb')).add(
                SetupMode.OLD, Config.CLI_ARGS, self.configs[Config.CLI_ARGS.value]
            )

        # ensure NEURON files exist in export location
        Simulation.export_neuron_files(os.environ[Env.NSIM_EXPORT_PATH.value])
        Simulation.export_system_config_files(os.path.join(os.environ[Env.NSIM_EXPORT_PATH.value], 'config', 'system'))

        if (
            'break_points' in self.configs[Config.RUN.value].keys()
            and sum(self.search(Config.RUN, 'break_points').values()) > 1
        ):
            self.throw(76)

        if (
            'partial_fem' in self.configs[Config.RUN.value].keys()
            and sum(self.search(Config.RUN, 'partial_fem').values()) > 1
        ):
            self.throw(80)

        potentials_exist: List[bool] = []  # if all of these are true, skip Java
        ss_bases_exist: List[bool] = []  # if all of these are true, skip Java

        sample_num = self.configs[Config.RUN.value]['sample']

        sample_file = os.path.join(os.getcwd(), 'samples', str(sample_num), 'sample.obj')

        sample_pseudonym = all_configs[Config.SAMPLE.value][0].get('pseudonym')

        print(
            'SAMPLE {}'.format(self.configs[Config.RUN.value]['sample']),
            '- {}'.format(sample_pseudonym) if sample_pseudonym is not None else '',
        )

        # instantiate sample
        if smart and os.path.exists(sample_file):
            print('Found existing sample {} ({})'.format(self.configs[Config.RUN.value]['sample'], sample_file))
            sample = load_obj(sample_file)
        else:
            # init slide manager
            sample = Sample(self.configs[Config.EXCEPTIONS.value])
            # run processes with slide manager (see class for details)

            sample.add(SetupMode.OLD, Config.SAMPLE, all_configs[Config.SAMPLE.value][0]).add(
                SetupMode.OLD, Config.RUN, self.configs[Config.RUN.value]
            ).add(SetupMode.OLD, Config.CLI_ARGS, self.configs[Config.CLI_ARGS.value]).init_map(
                SetupMode.OLD
            ).build_file_structure().populate().write(
                WriteMode.SECTIONWISE2D
            ).output_morphology_data().save(
                os.path.join(sample_file)
            )

        # iterate through models
        if 'models' not in all_configs.keys():
            print('NO MODELS TO MAKE IN Config.RUN - killing process')
        else:
            for model_index, model_config in enumerate(all_configs[Config.MODEL.value]):
                model_num = self.configs[Config.RUN.value]['models'][model_index]
                model_pseudonym = model_config.get('pseudonym')
                print(
                    '\tMODEL {}'.format(model_num),
                    '- {}'.format(model_pseudonym) if model_pseudonym is not None else '',
                )

                # use current model index to computer maximum cuff shift (radius) .. SAVES to file in method
                model_config = self.compute_cuff_shift(model_config, sample, all_configs[Config.SAMPLE.value][0])

                model_config_file_name = os.path.join(
                    os.getcwd(),
                    'samples',
                    str(sample_num),
                    'models',
                    str(model_num),
                    'model.json',
                )

                # write edited model config in place
                TemplateOutput.write(model_config, model_config_file_name)

                # use current model index to compute electrical parameters ... SAVES to file in method
                self.compute_electrical_parameters(all_configs, model_index)

                # iterate through simulations
                if 'sims' in all_configs.keys():
                    for sim_index, sim_config in enumerate(all_configs['sims']):
                        sim_num = self.configs[Config.RUN.value]['sims'][sim_index]
                        sim_pseudonym = sim_config.get('pseudonym')
                        print(
                            '\t\tSIM {}'.format(self.configs[Config.RUN.value]['sims'][sim_index]),
                            '- {}'.format(sim_pseudonym) if sim_pseudonym is not None else '',
                        )

                        sim_obj_dir = os.path.join(
                            os.getcwd(),
                            'samples',
                            str(sample_num),
                            'models',
                            str(model_num),
                            'sims',
                            str(sim_num),
                        )

                        sim_obj_file = os.path.join(sim_obj_dir, 'sim.obj')

                        # init fiber manager
                        if smart and os.path.exists(sim_obj_file):
                            print(
                                '\t    Found existing sim object for sim {} ({})'.format(
                                    self.configs[Config.RUN.value]['sims'][sim_index],
                                    sim_obj_file,
                                )
                            )

                            simulation: Simulation = load_obj(sim_obj_file)

                            if (
                                'supersampled_bases' in simulation.configs['sims'].keys()
                                and simulation.configs['sims']['supersampled_bases']['use']
                            ):
                                source_sim_index = simulation.configs['sims']['supersampled_bases']['source_sim']

                                source_sim_obj_dir = os.path.join(
                                    os.getcwd(),
                                    'samples',
                                    str(sample_num),
                                    'models',
                                    str(model_num),
                                    'sims',
                                    str(source_sim_index),
                                )

                                # do Sim.fibers.xy_parameters match between Sim and source_sim?
                                try:
                                    source_sim: simulation = load_obj(os.path.join(source_sim_obj_dir, 'sim.obj'))
                                    print(
                                        '\t    Found existing source sim {} for supersampled bases ({})'.format(
                                            source_sim_index, source_sim_obj_dir
                                        )
                                    )
                                except FileNotFoundError:
                                    traceback.print_exc()
                                    self.throw(129)

                                source_xy_dict: dict = source_sim.configs['sims']['fibers']['xy_parameters']
                                xy_dict: dict = simulation.configs['sims']['fibers']['xy_parameters']

                                if not source_xy_dict == xy_dict:
                                    self.throw(82)

                                ss_bases_exist.append(simulation.ss_bases_exist(source_sim_obj_dir))
                            else:
                                potentials_exist.append(simulation.potentials_exist(sim_obj_dir))

                        else:
                            if not os.path.exists(sim_obj_dir):
                                os.makedirs(sim_obj_dir)

                            if not os.path.exists(sim_obj_dir + '/plots'):
                                os.makedirs(sim_obj_dir + '/plots')

                            simulation: Simulation = Simulation(sample, self.configs[Config.EXCEPTIONS.value])
                            simulation.add(SetupMode.OLD, Config.MODEL, model_config).add(
                                SetupMode.OLD, Config.SIM, sim_config
                            ).add(SetupMode.OLD, Config.RUN, self.configs[Config.RUN.value],).add(
                                SetupMode.OLD,
                                Config.CLI_ARGS,
                                self.configs[Config.CLI_ARGS.value],
                            ).resolve_factors().write_waveforms(
                                sim_obj_dir
                            ).write_fibers(
                                sim_obj_dir
                            ).validate_srcs(
                                sim_obj_dir
                            ).save(
                                sim_obj_file
                            )

                            if (
                                'supersampled_bases' in simulation.configs['sims'].keys()
                                and simulation.configs['sims']['supersampled_bases']['use']
                            ):
                                source_sim_index = simulation.configs['sims']['supersampled_bases']['source_sim']

                                source_sim_obj_dir = os.path.join(
                                    os.getcwd(),
                                    'samples',
                                    str(sample_num),
                                    'models',
                                    str(model_num),
                                    'sims',
                                    str(source_sim_index),
                                )

                                # do Sim.fibers.xy_parameters match between Sim and source_sim?
                                try:
                                    source_sim: simulation = load_obj(os.path.join(source_sim_obj_dir, 'sim.obj'))
                                    print(
                                        '\t    Found existing source sim {} for supersampled bases ({})'.format(
                                            source_sim_index, source_sim_obj_dir
                                        )
                                    )
                                except FileNotFoundError:
                                    traceback.print_exc()
                                    self.throw(129)

                                source_xy_dict: dict = source_sim.configs['sims']['fibers']['xy_parameters']
                                xy_dict: dict = simulation.configs['sims']['fibers']['xy_parameters']

                                if not source_xy_dict == xy_dict:
                                    self.throw(82)

                                ss_bases_exist.append(simulation.ss_bases_exist(source_sim_obj_dir))
                            else:
                                potentials_exist.append(simulation.potentials_exist(sim_obj_dir))

            if self.configs[Config.CLI_ARGS.value].get('break_point') == 'pre_java' or (
                ('break_points' in self.configs[Config.RUN.value].keys())
                and self.search(Config.RUN, 'break_points').get('pre_java') == True
            ):
                print('KILLING PRE JAVA')
                return

            # handoff (to Java) -  Build/Mesh/Solve/Save bases; Extract/Save potentials if necessary
            if 'models' in all_configs.keys() and 'sims' in all_configs.keys():
                self.model_parameter_checking(all_configs)
                # only transition to java if necessary (there are potentials that do not exist)
                if not all(potentials_exist) or not all(ss_bases_exist):
                    print('\nTO JAVA\n')
                    self.handoff(self.number)
                    print('\nTO PYTHON\n')
                else:
                    print('\nSKIPPING JAVA - all required extracted potentials already exist\n')

                self.remove(Config.RUN)
                run_path = os.path.join('config', 'user', 'runs', '{}.json'.format(self.number))
                self.add(SetupMode.NEW, Config.RUN, run_path)

                #  continue by using simulation objects
                models_exit_status = self.search(Config.RUN, "models_exit_status")

                for model_index, model_config in enumerate(all_configs[Config.MODEL.value]):
                    model_num = self.configs[Config.RUN.value]['models'][model_index]
                    conditions = [
                        models_exit_status is not None,
                        len(models_exit_status) > model_index,
                    ]
                    model_ran = models_exit_status[model_index] if all(conditions) else True
                    ss_use_notgen = []
                    # check if all supersampled bases are "use" and not generating
                    for sim_index, sim_config in enumerate(all_configs['sims']):
                        if (
                            'supersampled_bases' in simulation.configs['sims'].keys()
                            and simulation.configs['sims']['supersampled_bases']['use']
                            and not simulation.configs['sims']['supersampled_bases']['generate']
                        ):
                            ss_use_notgen.append(True)
                        else:
                            ss_use_notgen.append(False)
                    if model_ran or np.all(ss_use_notgen):
                        for sim_index, sim_config in enumerate(all_configs['sims']):
                            sim_num = self.configs[Config.RUN.value]['sims'][sim_index]
                            sim_obj_path = os.path.join(
                                os.getcwd(),
                                'samples',
                                str(self.configs[Config.RUN.value]['sample']),
                                'models',
                                str(model_num),
                                'sims',
                                str(sim_num),
                                'sim.obj',
                            )

                            sim_dir = os.path.join(
                                os.getcwd(),
                                'samples',
                                str(self.configs[Config.RUN.value]['sample']),
                                'models',
                                str(model_num),
                                'sims',
                            )

                            # load up correct simulation and build required sims
                            simulation: Simulation = load_obj(sim_obj_path)
                            simulation.build_n_sims(sim_dir, sim_num)

                            # get export behavior
                            export_behavior = None
                            if self.configs[Config.CLI_ARGS.value].get('export_behavior') is not None:
                                export_behavior = self.configs[Config.CLI_ARGS.value]['export_behavior']
                            elif self.configs[Config.RUN.value].get('export_behavior') is not None:
                                export_behavior = self.configs[Config.RUN.value]['export_behavior']
                            else:
                                export_behavior = 'selective'
                            # check to make sure we have a valid behavior
                            if not np.any([export_behavior == x.value for x in ExportMode]):
                                self.throw(139)

                            # export simulations
                            Simulation.export_n_sims(
                                sample_num,
                                model_num,
                                sim_num,
                                sim_dir,
                                os.environ[Env.NSIM_EXPORT_PATH.value],
                                export_behavior=export_behavior,
                            )

                            # ensure run configuration is present
                            Simulation.export_run(
                                self.number,
                                os.environ[Env.PROJECT_PATH.value],
                                os.environ[Env.NSIM_EXPORT_PATH.value],
                            )

                        print(
                            'Model {} data exported to appropriate folders in {}'.format(
                                model_num, os.environ[Env.NSIM_EXPORT_PATH.value]
                            )
                        )

                    elif not models_exit_status[model_index]:
                        print(
                            '\nDid not create NEURON simulations for Sims associated with: \n'
                            '\t Model Index: {} \n'
                            'since COMSOL failed to create required potentials. \n'.format(model_num)
                        )

            elif 'models' in all_configs.keys() and 'sims' not in all_configs.keys():
                # Model Configs Provided, but not Sim Configs
                print('\nTO JAVA\n')
                self.handoff(self.number)
                print('\nNEURON Simulations NOT created since no Sim indices indicated in Config.SIM\n')

    def handoff(self, run_number: int):
        comsol_path = os.environ[Env.COMSOL_PATH.value]
        jdk_path = os.environ[Env.JDK_PATH.value]
        project_path = os.environ[Env.PROJECT_PATH.value]
        run_path = os.path.join(project_path, 'config', 'user', 'runs', '{}.json'.format(run_number))

        core_name = 'ModelWrapper'

        # Encode command line args as jason string, then encode to base64 for passing to java
        argstring = json.dumps(self.configs[Config.CLI_ARGS.value])
        argbytes = argstring.encode('ascii')
        argbase = base64.b64encode(argbytes)
        argfinal = argbase.decode('ascii')

        if sys.platform.startswith('win'):  # windows
<<<<<<< HEAD
            server_command = ['{}\\bin\\win64\\comsolmphserver.exe -login auto'.format(comsol_path)]
            compile_command = '""{}\\javac" '\
                '-cp "..\\bin\\json-20190722.jar";"{}\\plugins\\*" '\
                'model\\*.java -d ..\\bin"'.format(jdk_path,
                                                   comsol_path)
            java_command = '""{}\\java\\win64\\jre\\bin\\java" '\
                '-cp "{}\\plugins\\*";"..\\bin\\json-20190722.jar";"..\\bin" '\
                'model.{} "{}" "{}" "{}""'.format(comsol_path,
                                                  comsol_path,
                                                  core_name,
                                                  project_path,
                                                  run_path,
                                                  argfinal)
=======
            server_command = ['{}\\bin\\win64\\comsolmphserver.exe'.format(comsol_path)]
            compile_command = (
                '""{}\\javac" '
                '-cp "..\\bin\\json-20190722.jar";"{}\\plugins\\*" '
                'model\\*.java -d ..\\bin"'.format(jdk_path, comsol_path)
            )
            java_command = (
                '""{}\\java\\win64\\jre\\bin\\java" '
                '-cp "{}\\plugins\\*";"..\\bin\\json-20190722.jar";"..\\bin" '
                'model.{} "{}" "{}" "{}""'.format(
                    comsol_path,
                    comsol_path,
                    core_name,
                    project_path,
                    run_path,
                    argfinal,
                )
            )
>>>>>>> 49531d88
        else:
            server_command = ['{}/bin/comsol'.format(comsol_path), 'server', '-login', 'auto']

            compile_command = '{}/javac -classpath ../bin/json-20190722.jar:{}/plugins/* model/*.java -d ../bin'.format(
                jdk_path, comsol_path
            )
            # https://stackoverflow.com/questions/219585/including-all-the-jars-in-a-directory-within-the-java-classpath
            if sys.platform.startswith('linux'):  # linux
                java_comsol_path = comsol_path + '/java/glnxa64/jre/bin/java'
            else:  # mac
                java_comsol_path = comsol_path + '/java/maci64/jre/Contents/Home/bin/java'

            java_command = (
                '{} '
                '-cp .:$(echo {}/plugins/*.jar | '
                'tr \' \' \':\'):../bin/json-20190722.jar:../bin model.{} "{}" "{}" "{}"'.format(
                    java_comsol_path,
                    comsol_path,
                    core_name,
                    project_path,
                    run_path,
                    argfinal,
                )
            )

        # start comsol server
        subprocess.Popen(server_command, close_fds=True)
        # wait for server to start
        time.sleep(30)
        os.chdir('src')
        # compile java code
        exit_code = os.system(compile_command)
        if exit_code != 0:
            self.throw(140)
        # run java code
        exit_code = os.system(java_command)
        if exit_code != 0:
            self.throw(141)
        os.chdir('..')

    def compute_cuff_shift(self, model_config: dict, sample: Sample, sample_config: dict):
        # NOTE: ASSUMES SINGLE SLIDE

        # add temporary model configuration
        self.add(SetupMode.OLD, Config.MODEL, model_config)
        self.add(SetupMode.OLD, Config.SAMPLE, sample_config)

        # fetch slide
        slide = sample.slides[0]

        # fetch nerve mode
        nerve_mode: NerveMode = self.search_mode(NerveMode, Config.SAMPLE)

        if nerve_mode == NerveMode.PRESENT:
            if 'deform_ratio' not in self.configs[Config.SAMPLE.value].keys():
                deform_ratio = 1
            else:
                deform_ratio = self.search(Config.SAMPLE, 'deform_ratio')
            if deform_ratio > 1:
                self.throw(109)
        else:
            deform_ratio = None

        # fetch cuff config
        cuff_config: dict = self.load(
            os.path.join(os.getcwd(), "config", "system", "cuffs", model_config['cuff']['preset'])
        )

        # fetch 1-2 letter code for cuff (ex: 'CT')
        cuff_code: str = cuff_config['code']

        # fetch radius buffer string (ex: '0.003 [in]')
        cuff_r_buffer_str: str = [
            item["expression"]
            for item in cuff_config["params"]
            if item["name"] == '_'.join(['thk_medium_gap_internal', cuff_code])
        ][0]

        # calculate value of radius buffer in micrometers (ex: 76.2)
        cuff_r_buffer: float = Quantity(
            Quantity(
                cuff_r_buffer_str.translate(cuff_r_buffer_str.maketrans('', '', ' []')),
                scale='m',
            ),
            scale='um',
        ).real  # [um] (scaled from any arbitrary length unit)

        # get center and radius of nerve's min_bound circle
        nerve_copy = deepcopy(slide.nerve if nerve_mode == NerveMode.PRESENT else slide.fascicles[0].outer)

        # Get the boundary and center information for computing cuff shift
        if self.search_mode(ReshapeNerveMode, Config.SAMPLE) and not slide.monofasc() and deform_ratio == 1:
            x, y = 0, 0
            r_bound = np.sqrt(sample_config['Morphology']['Nerve']['area'] / np.pi)
        else:
            x, y, r_bound = nerve_copy.make_circle()

        # next calculate the angle of the "centroid" to the center of min bound circle
        # if mono fasc, just use 0, 0 as centroid (i.e., centroid of nerve same as centroid of all fasc)
        # if poly fasc, use centroid of all fascicle as reference, not 0, 0
        # angle of centroid of nerve to center of minimum bounding circle
        reference_x = reference_y = 0.0
        if not slide.monofasc() and not (round(slide.nerve.centroid()[0]) == round(slide.nerve.centroid()[1]) == 0):
            self.throw(123)  # if the slide has nerve and is not centered at the nerve throw error
        if not slide.monofasc():
            reference_x, reference_y = slide.fascicle_centroid()
        theta_c = (np.arctan2(reference_y - y, reference_x - x) * (360 / (2 * np.pi))) % 360

        # calculate final necessary radius by adding buffer
        r_f = r_bound + cuff_r_buffer

        # fetch initial cuff rotation (convert to rads)
        theta_i = cuff_config.get('angle_to_contacts_deg') % 360

        # fetch boolean for cuff expandability
        expandable: bool = cuff_config['expandable']

        # check radius iff not expandable
        if not expandable:
            r_i_str: str = [
                item["expression"] for item in cuff_config["params"] if item["name"] == '_'.join(['R_in', cuff_code])
            ][0]
            r_i: float = Quantity(
                Quantity(r_i_str.translate(r_i_str.maketrans('', '', ' []')), scale='m'),
                scale='um',
            ).real  # [um] (scaled from any arbitrary length unit)

            if not r_f <= r_i:
                self.throw(51)

            theta_f = theta_i
        else:
            # get initial cuff radius
            r_i_str: str = [
                item["expression"]
                for item in cuff_config["params"]
                if item["name"] == '_'.join(['r_cuff_in_pre', cuff_code])
            ][0]
            r_i: float = Quantity(
                Quantity(r_i_str.translate(r_i_str.maketrans('', '', ' []')), scale='m'),
                scale='um',
            ).real  # [um] (scaled from any arbitrary length unit)

            if r_i < r_f:
                fixed_point = cuff_config.get('fixed_point')
                if fixed_point is None:
                    self.throw(126)
                if fixed_point == 'clockwise_end':
                    theta_f = theta_i * (r_i / r_f)
                elif fixed_point == 'center':
                    theta_f = theta_i
            else:
                theta_f = theta_i

        offset = 0
        for key, coef in cuff_config["offset"].items():
            value_str = [item["expression"] for item in cuff_config["params"] if item['name'] == key][0]
            value: float = Quantity(
                Quantity(value_str.translate(value_str.maketrans('', '', ' []')), scale='m'),
                scale='um',
            ).real  # [um] (scaled from any arbitrary length unit)
            offset += coef * value

        # remove sample config
        self.remove(Config.SAMPLE)

        cuff_shift_mode: CuffShiftMode = self.search_mode(CuffShiftMode, Config.MODEL)

        # remove (pop) temporary model configuration
        model_config = self.remove(Config.MODEL)
        model_config['min_radius_enclosing_circle'] = r_bound

        if slide.orientation_angle is not None:
            theta_c = (
                (slide.orientation_angle) * (360 / (2 * np.pi)) % 360
            )  # overwrite theta_c, use our own orientation

        if (
            cuff_shift_mode == CuffShiftMode.AUTO_ROTATION_MIN_CIRCLE_BOUNDARY
            or cuff_shift_mode == CuffShiftMode.MIN_CIRCLE_BOUNDARY
        ):  # for backwards compatibility
            if r_i > r_f:
                model_config['cuff']['rotate']['pos_ang'] = theta_c - theta_f
                model_config['cuff']['shift']['x'] = x - (r_i - offset - cuff_r_buffer - r_bound) * np.cos(
                    theta_c * ((2 * np.pi) / 360)
                )
                model_config['cuff']['shift']['y'] = y - (r_i - offset - cuff_r_buffer - r_bound) * np.sin(
                    theta_c * ((2 * np.pi) / 360)
                )

            else:
                model_config['cuff']['rotate']['pos_ang'] = theta_c - theta_f

                # if nerve is present, use 0,0
                if slide.nerve is not None and deform_ratio == 1:  # has nerve
                    model_config['cuff']['shift']['x'] = 0
                    model_config['cuff']['shift']['y'] = 0
                else:
                    # else, use
                    model_config['cuff']['shift']['x'] = x
                    model_config['cuff']['shift']['y'] = y

        elif (
            cuff_shift_mode == CuffShiftMode.AUTO_ROTATION_TRACE_BOUNDARY
            or cuff_shift_mode == CuffShiftMode.TRACE_BOUNDARY
        ):  # for backwards compatibility
            if r_i < r_f:
                model_config['cuff']['rotate']['pos_ang'] = theta_c - theta_f
                model_config['cuff']['shift']['x'] = x
                model_config['cuff']['shift']['y'] = y
            else:
                id_boundary = Point(0, 0).buffer(r_i - offset)
                n_boundary = Point(x, y).buffer(r_f)

                if id_boundary.boundary.distance(n_boundary.boundary) < cuff_r_buffer:
                    nerve_copy.shift([x, y, 0])
                    print(
                        "WARNING: NERVE CENTERED ABOUT MIN CIRCLE CENTER (BEFORE PLACEMENT) BECAUSE "
                        "CENTROID PLACEMENT VIOLATED REQUIRED CUFF BUFFER DISTANCE\n"
                    )

                center_x = 0
                center_y = 0
                step = 1  # [um] STEP SIZE
                x_step = step * np.cos(-theta_c + np.pi)  # STEP VECTOR X-COMPONENT
                y_step = step * np.sin(-theta_c + np.pi)  # STEP VECTOR X-COMPONENT

                # shift nerve within cuff until one step within the minimum separation from cuff
                while nerve_copy.polygon().boundary.distance(id_boundary.boundary) >= cuff_r_buffer:
                    nerve_copy.shift([x_step, y_step, 0])
                    center_x -= x_step
                    center_y -= y_step

                # to maintain minimum separation from cuff, reverse last step
                center_x += x_step
                center_y += y_step

                model_config['cuff']['rotate']['pos_ang'] = theta_c - theta_f
                model_config['cuff']['shift']['x'] = center_x
                model_config['cuff']['shift']['y'] = center_y

        elif cuff_shift_mode == CuffShiftMode.NAIVE_ROTATION_TRACE_BOUNDARY:
            if slide.orientation_point is not None:
                print('Warning: orientation tif image will be ignored because a NAIVE cuff shift mode was chosen.')
            if r_i < r_f:
                model_config['cuff']['rotate']['pos_ang'] = 0
                model_config['cuff']['shift']['x'] = x
                model_config['cuff']['shift']['y'] = y
            else:
                id_boundary = Point(0, 0).buffer(r_i - offset)
                n_boundary = Point(x, y).buffer(r_f)

                if id_boundary.boundary.distance(n_boundary.boundary) < cuff_r_buffer:
                    nerve_copy.shift([x, y, 0])
                    print(
                        "WARNING: NERVE CENTERED ABOUT MIN CIRCLE CENTER (BEFORE PLACEMENT) BECAUSE "
                        "CENTROID PLACEMENT VIOLATED REQUIRED CUFF BUFFER DISTANCE\n"
                    )

                center_x = 0
                center_y = 0
                step = 1  # [um] STEP SIZE
                x_step = step * np.cos(-theta_c + np.pi)  # STEP VECTOR X-COMPONENT
                y_step = step * np.sin(-theta_c + np.pi)  # STEP VECTOR X-COMPONENT

                # shift nerve within cuff until one step within the minimum separation from cuff
                while nerve_copy.polygon().boundary.distance(id_boundary.boundary) >= cuff_r_buffer:
                    nerve_copy.shift([x_step, y_step, 0])
                    center_x -= x_step
                    center_y -= y_step

                # to maintain minimum separation from cuff, reverse last step
                center_x += x_step
                center_y += y_step

                model_config['cuff']['rotate']['pos_ang'] = 0
                model_config['cuff']['shift']['x'] = center_x
                model_config['cuff']['shift']['y'] = center_y

        elif cuff_shift_mode == CuffShiftMode.NONE:
            model_config['cuff']['rotate']['pos_ang'] = 0
            model_config['cuff']['shift']['x'] = 0
            model_config['cuff']['shift']['y'] = 0

        elif (
            cuff_shift_mode == CuffShiftMode.NAIVE_ROTATION_MIN_CIRCLE_BOUNDARY
            or cuff_shift_mode == CuffShiftMode.PURPLE
        ):
            if slide.orientation_point is not None:
                print('Warning: orientation tif image will be ignored because a NAIVE cuff shift mode was chosen.')
            if r_i > r_f:
                model_config['cuff']['rotate']['pos_ang'] = 0

                model_config['cuff']['shift']['x'] = x - (r_i - offset - cuff_r_buffer - r_bound) * np.cos(
                    theta_i * ((2 * np.pi) / 360)
                )
                model_config['cuff']['shift']['y'] = y - (r_i - offset - cuff_r_buffer - r_bound) * np.sin(
                    theta_i * ((2 * np.pi) / 360)
                )

            else:
                model_config['cuff']['rotate']['pos_ang'] = 0

                # if nerve is present, use 0,0
                if slide.nerve is not None and deform_ratio == 1:  # has nerve
                    model_config['cuff']['shift']['x'] = 0
                    model_config['cuff']['shift']['y'] = 0
                else:
                    # else, use
                    model_config['cuff']['shift']['x'] = x
                    model_config['cuff']['shift']['y'] = y

        return model_config

    def compute_electrical_parameters(self, all_configs, model_index):

        # fetch current model config using the index
        model_config = all_configs[Config.MODEL.value][model_index]
        model_num = self.configs[Config.RUN.value]['models'][model_index]

        # initialize Waveform object
        waveform = Waveform(self.configs[Config.EXCEPTIONS.value])

        # add model config to Waveform object, enabling it to generate waveforms
        waveform.add(SetupMode.OLD, Config.MODEL, model_config)

        # compute rho and sigma from waveform instance
        if (
            model_config.get('modes').get(PerineuriumResistivityMode.config.value)
            == PerineuriumResistivityMode.RHO_WEERASURIYA.value
        ):
            freq_double = model_config.get('frequency')
            rho_double = waveform.rho_weerasuriya(freq_double)
            sigma_double = 1 / rho_double
            tmp = {
                'value': str(sigma_double),
                'label': 'RHO_WEERASURIYA @ %d Hz' % freq_double,
                'unit': '[S/m]',
            }
            model_config['conductivities']['perineurium'] = tmp

        elif (
            model_config.get('modes').get(PerineuriumResistivityMode.config.value)
            == PerineuriumResistivityMode.MANUAL.value
        ):
            pass
        else:
            self.throw(48)

        dest_path: str = os.path.join(
            *all_configs[Config.SAMPLE.value][0]['samples_path'],
            str(self.configs[Config.RUN.value]['sample']),
            'models',
            str(model_num),
            'model.json'
        )

        TemplateOutput.write(model_config, dest_path)

    def populate_env_vars(self):
        if Config.ENV.value not in self.configs.keys():
            self.throw(75)

        for key in Env.vals.value:
            value = self.search(Config.ENV, key)
            assert type(value) is str
            os.environ[key] = value

    def model_parameter_checking(self, all_configs):
        for _, model_config in enumerate(all_configs[Config.MODEL.value]):
            distal_exists = model_config['medium']['distal']['exist']
            if distal_exists and model_config['medium']['proximal']['distant_ground'] == True:
                self.throw(107)<|MERGE_RESOLUTION|>--- conflicted
+++ resolved
@@ -484,22 +484,7 @@
         argfinal = argbase.decode('ascii')
 
         if sys.platform.startswith('win'):  # windows
-<<<<<<< HEAD
             server_command = ['{}\\bin\\win64\\comsolmphserver.exe -login auto'.format(comsol_path)]
-            compile_command = '""{}\\javac" '\
-                '-cp "..\\bin\\json-20190722.jar";"{}\\plugins\\*" '\
-                'model\\*.java -d ..\\bin"'.format(jdk_path,
-                                                   comsol_path)
-            java_command = '""{}\\java\\win64\\jre\\bin\\java" '\
-                '-cp "{}\\plugins\\*";"..\\bin\\json-20190722.jar";"..\\bin" '\
-                'model.{} "{}" "{}" "{}""'.format(comsol_path,
-                                                  comsol_path,
-                                                  core_name,
-                                                  project_path,
-                                                  run_path,
-                                                  argfinal)
-=======
-            server_command = ['{}\\bin\\win64\\comsolmphserver.exe'.format(comsol_path)]
             compile_command = (
                 '""{}\\javac" '
                 '-cp "..\\bin\\json-20190722.jar";"{}\\plugins\\*" '
@@ -508,16 +493,8 @@
             java_command = (
                 '""{}\\java\\win64\\jre\\bin\\java" '
                 '-cp "{}\\plugins\\*";"..\\bin\\json-20190722.jar";"..\\bin" '
-                'model.{} "{}" "{}" "{}""'.format(
-                    comsol_path,
-                    comsol_path,
-                    core_name,
-                    project_path,
-                    run_path,
-                    argfinal,
-                )
+                'model.{} "{}" "{}" "{}""'.format(comsol_path, comsol_path, core_name, project_path, run_path, argfinal)
             )
->>>>>>> 49531d88
         else:
             server_command = ['{}/bin/comsol'.format(comsol_path), 'server', '-login', 'auto']
 
