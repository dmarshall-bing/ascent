#!/usr/bin/env python3.7

"""
The copyrights of this software are owned by Duke University.
Please refer to the LICENSE and README.md files for licensing instructions.
The source code can be found on the following GitHub repository: https://github.com/wmglab-duke/ascent
"""

import argparse
import json
import multiprocessing
import os
import pickle
import re
import shutil
import subprocess
import sys
import time
import warnings

import numpy as np
import pandas as pd


# %%Set up parser and top level args
class listAction(argparse.Action):
    def __call__(self, parser, values, option_string=None):
        run_path = 'runs'
        jsons = [file for file in os.listdir(run_path) if file.endswith('.json')]
        data = []
        for j in jsons:
            with open(run_path + '/' + j) as f:
                try:
                    rundata = json.load(f)
                except Exception as e:
                    print(f'WARNING: Could not load {j}')
                    print(e)
                    continue
                data.append(
                    {
                        'RUN': os.path.splitext(j)[0],
                        'PSEUDONYM': rundata.get('pseudonym'),
                        'SAMPLE': rundata['sample'],
                        'MODELS': rundata['models'],
                        'SIMS': rundata['sims'],
                    }
                )
        df = pd.DataFrame(data)
        df.RUN = df.RUN.astype(int)
        df = df.sort_values('RUN')
        print(f'Run indices available (defined by user .json files in {run_path}):\n')
        print(df.to_string(index=False))
        sys.exit()


parser = argparse.ArgumentParser(
    description='ASCENT: Automated Simulations to Characterize Electrical Nerve Thresholds'
)
parser.add_argument(
    'run_indices',
    type=int,
    nargs='*',
    help='Space separated indices to submit NEURON sims for',
)
parser.add_argument('-p', '--partition', help='If submitting on a cluster, overrides slurm_params.json')
parser.add_argument(
    '-n',
    '--num-cpu',
    type=int,
    help='For local submission: set number of CPUs to use, overrides run.json',
)
parser.add_argument(
    '-m',
    '--job-mem',
    type=int,
    help='For cluster submission: set amount of RAM per job (in MB), overrides slurm_params.json',
)
parser.add_argument(
    '-j',
    '--num-jobs',
    type=int,
    help='For cluster submission: set number of jobs per array, overrides slurm_params.json',
)
parser.add_argument(
    '-l',
    '--list-runs',
    action=listAction,
    nargs=0,
    help='List info for available runs.z If supplying this argument, do not pass any run indices',
)
parser.add_argument(
    '-A',
    '--all-runs',
    action='store_true',
    help='Submit all runs in the present export folder. If supplying this argument, do not pass any run indices',
)
parser.add_argument(
    '-s',
    '--skip-summary',
    action='store_true',
    help='Begin submitting fibers without asking for confirmation',
)
parser.add_argument(
    '-S',
    '--slurm-params',
    type=str,
    help='For cluster submission: string for additional slurm parameters (enclose in quotes)',
)
parser.add_argument(
    '-c',
    '--force-recompile',
    action='store_true',
    help='Force submit.py to recompile NEURON files',
)
submit_context_group = parser.add_mutually_exclusive_group()
submit_context_group.add_argument(
    '-L',
    '--local-submit',
    action='store_true',
    help='Set submission context to local, overrides run.json',
)
submit_context_group.add_argument(
    '-C',
    '--cluster-submit',
    action='store_true',
    help='Set submission context to cluster, overrides run.json',
)

parser.add_argument('-v', '--verbose', action='store_true', help='Print detailed submission info')

OS = 'UNIX-LIKE' if any([s in sys.platform for s in ['darwin', 'linux']]) else 'WINDOWS'


# %% Set up utility functions


class WarnOnlyOnce:
    warnings = set()

    @classmethod
    def warn(cls, message):
        # storing int == less memory then storing raw message
        h = hash(message)
        if h not in cls.warnings:
            # do your warning
            print(f"Warning: {message}")
            cls.warnings.add(h)


def print_progress_bar(iteration, total, prefix='', suffix='', decimals=1, length=100, fill='█'):
    """Print or update a progress bar in the terminal.
    Call in a loop to create a terminal progress bar.

    :param iteration: The current iteration (current/total)
    :param total: The total number of iterations
    :param prefix: The prefix string to place before the progress bar
    :param suffix: The suffix string to place after the progress bar
    :param decimals: The number of decimals to show on the percentage progress
    :param length: The length of the progress bar
    :param fill: The character to fill the progress bar with
    """
    percent = ("{0:." + str(decimals) + "f}").format(100 * (iteration / float(total)))
    filled_length = int(length * iteration // total)
    bar = fill * filled_length + '-' * (length - filled_length)
    print(f'\r{prefix} |{bar}| {percent}% {suffix}', end='')
    # Print New Line on Complete
    if iteration == total:
        print()


def load(config_path: str):
    """Loads in json data and returns to user, assuming it has already been validated.
    :param config_path: the string path to load up
    :return: json data (usually dict or list)
    """
    with open(config_path, "r") as handle:
        return json.load(handle)


def ensure_dir(directory):
    """Ensure that a directory exists. If it does not, create it.
    :param directory: the string path to the directory
    """
    if not os.path.exists(directory):
        os.makedirs(directory)


def auto_compile(override: bool = False):
    """Compile NEURON files if they have not been compiled yet.
    :param override: if True, compile regardless of whether the files have already been compiled
    :return: True if ran compilation, False if not
    """
    if (
        (not os.path.exists(os.path.join('MOD_Files', 'x86_64', 'special')) and OS == 'UNIX-LIKE')
        or (not os.path.exists(os.path.join('MOD_Files', 'nrnmech.dll')) and OS == 'WINDOWS')
        or override
    ):
        print('compiling')
        os.chdir(os.path.join('MOD_Files'))
        exit_data = subprocess.run(['nrnivmodl'], shell=True, capture_output=True, text=True)
        if exit_data.returncode != 0:
            print(exit_data.stderr)
            sys.exit("Error in compiling of NEURON files. Exiting...")
        os.chdir('..')
        compiled = True
    else:
        print('skipped compile')
        compiled = False
    return compiled


def get_diameter(my_inner_fiber_diam_key, my_inner_ind, my_fiber_ind):
    """Get the diameter of the fiber from the inner fiber diameter key.
    :param my_inner_fiber_diam_key: the key for the fiber diameters
    :param my_inner_ind: the index of the inner
    :param my_fiber_ind: the index of the fiber within the inner
    :return: the diameter for this fiber
    """
    for item in my_inner_fiber_diam_key:
        if item[0] == my_inner_ind and item[1] == my_fiber_ind:
            my_diameter = item[2]
            break
        else:
            continue
    if isinstance(my_diameter, list) and len(my_diameter) == 1:
        my_diameter = my_diameter[0]

    return my_diameter


def get_deltaz(fiber_model, diameter):
    """Get the deltaz (node spacing) for a given fiber model and diameter.
    :param fiber_model: the string name of the fiber model
    :param diameter: the diameter of the fiber in microns
    :return: the deltaz for this fiber, the neuron flag for the fiber model
    """
    fiber_z_config = load(os.path.join('config', 'system', 'fiber_z.json'))
    fiber_model_info: dict = fiber_z_config['fiber_type_parameters'][fiber_model]

    if fiber_model_info.get("geom_determination_method") == 0:
        diameters, delta_zs, paranodal_length_2s = (
            fiber_model_info[key] for key in ('diameters', 'delta_zs', 'paranodal_length_2s')
        )
        diameter_index = diameters.index(diameter)
        delta_z = delta_zs[diameter_index]

    elif fiber_model_info.get("geom_determination_method") == 1:
        paranodal_length_2_str, delta_z_str, inter_length_str = (
            fiber_model_info[key] for key in ('paranodal_length_2', 'delta_z', 'inter_length')
        )

        if diameter >= 5.643:
            delta_z = eval(delta_z_str["diameter_greater_or_equal_5.643um"])
        else:
            delta_z = eval(delta_z_str["diameter_less_5.643um"])

    elif fiber_model_info.get("neuron_flag") == 3:  # C Fiber
        delta_z = fiber_model_info["delta_zs"]

    neuron_flag = fiber_model_info.get("neuron_flag")

    return delta_z, neuron_flag


def get_thresh_bounds(sim_dir: str, sim_name: str, inner_ind: int):
    """Get threshold bounds (upper and lower) for this simulation.
    :param sim_dir: the string path to the simulation directory
    :param sim_name: the string name of the n_sim
    :param inner_ind: the index of the inner this fiber is in
    :return: the upper and lower threshold bounds
    """
    top, bottom = None, None

    sample = sim_name.split('_')[0]
    n_sim = sim_name.split('_')[3]

    sim_config = load(os.path.join(sim_dir, sim_name, f'{n_sim}.json'))

    if sim_config['protocol']['mode'] == 'ACTIVATION_THRESHOLD' or sim_config['protocol']['mode'] == 'BLOCK_THRESHOLD':
        if 'scout' in sim_config['protocol']['bounds_search']:
            # load in threshold from scout_sim (example use: run centroid first, then any other xy-mode after)
            scout = sim_config['protocol']['bounds_search']['scout']
            scout_sim_dir = os.path.join('n_sims')
            scout_sim_name = f"{sample}_{scout['model']}_{scout['sim']}_{n_sim}"
            scout_sim_path = os.path.join(scout_sim_dir, scout_sim_name)
            scout_output_path = os.path.abspath(os.path.join(scout_sim_path, 'data', 'outputs'))
            scout_thresh_path = os.path.join(scout_output_path, f'thresh_inner{inner_ind}_fiber{0}.dat')

            if os.path.exists(scout_thresh_path):
                stimamp = np.loadtxt(scout_thresh_path)

                if len(np.atleast_1d(stimamp)) > 1:
                    stimamp = stimamp[-1]

                step = sim_config['protocol']['bounds_search']['step'] / 100
                top = (1 + step) * stimamp
                bottom = (1 - step) * stimamp

                unused_protocol_keys = ['top', 'bottom']

                if any(
                    unused_protocol_key in sim_config['protocol']['bounds_search']
                    for unused_protocol_key in unused_protocol_keys
                ):
                    if args.verbose:
                        warnings.warn(
                            'WARNING: scout_sim is defined in Sim, so not using "top" or "bottom" '
                            'which you also defined \n'
                        )
                    else:
                        WarnOnlyOnce.warn(
                            'WARNING: scout_sim is defined in Sim, so not using "top" or "bottom" '
                            'which you also defined \n'
                        )

            else:
                if args.verbose:
                    warnings.warn(
                        f"No fiber threshold exists for scout sim: "
                        f"inner{inner_ind} fiber0, using standard top and bottom"
                    )
                else:
                    WarnOnlyOnce.warn(
                        "Missing at least one scout threshold, using standard top and bottom. "
                        "Rerun with --verbose flag for specific inner index."
                    )

                top = sim_config['protocol']['bounds_search']['top']
                bottom = sim_config['protocol']['bounds_search']['bottom']

        else:
            top = sim_config['protocol']['bounds_search']['top']
            bottom = sim_config['protocol']['bounds_search']['bottom']

    elif sim_config['protocol']['mode'] == 'FINITE_AMPLITUDES':
        top, bottom = 0, 0

    return top, bottom


def make_task(
    sub_con: str,
    my_os: str,
    start_p: str,
    sim_p: str,
    inner: int,
    fiber: int,
    top: float,
    bottom: float,
    diam: float,
    deltaz: float,
    axonnodes: int,
):
    """Create shell script used to run a fiber simulation.
    :param my_os: the string name of the operating system
    :param start_p: the string path to the start_dir
    :param sim_p: the string path to the sim_dir
    :param inner: the index of the inner this fiber is in
    :param fiber: the index of the fiber this simulation is for
    :param top: the upper threshold bound
    :param bottom: the lower threshold bound
    :param diam: the diameter of the fiber
    :param deltaz: the deltaz for the fiber
    :param axonnodes: the number of axon nodes
    """
    with open(start_p, 'w+') as handle:
        if my_os == 'UNIX-LIKE':
            lines = [
                '#!/bin/bash\n',
                f'cd "{sim_p}\"\n',
                'chmod a+rwx special\n',
                './special -nobanner '
                '-c \"strdef sim_path\" '
                '-c \"sim_path=\\\"{}\\\"\" '
                '-c \"inner_ind={}\" '
                '-c \"fiber_ind={}\" '
                '-c \"stimamp_top={}\" '
                '-c \"stimamp_bottom={}\" '
                '-c \"fiberD={:.1f}\" '
                '-c \"deltaz={:.4f}\" '
                '-c \"axonnodes={}\" '
                '-c \"saveflag_end_ap_times=0\" '  # for backwards compatible, overwritten in launch.hoc if 1
                '-c \"saveflag_runtime=0\" '  # for backwards compatible, overwritten in launch.hoc if 1
                '-c \"load_file(\\\"launch.hoc\\\")\" blank.hoc\n'.format(
                    sim_p, inner, fiber, top, bottom, diam, deltaz, axonnodes
                ),
            ]
            if sub_con != 'cluster':
                lines.remove(f'cd "{sim_p}\"\n')

            # copy special files ahead of time to avoid 'text file busy error'
            if not os.path.exists('special'):
                shutil.copy(os.path.join('MOD_Files', 'x86_64', 'special'), sim_p)

        else:  # OS is 'WINDOWS'
            sim_path_win = os.path.join(*sim_p.split(os.pathsep)).replace('\\', '\\\\')
            lines = [
                'nrniv -nobanner '
                '-dll \"{}/MOD_Files/nrnmech.dll\" '
                '-c \"strdef sim_path\" '
                '-c \"sim_path=\\\"{}\"\" '
                '-c \"inner_ind={}\" '
                '-c \"fiber_ind={}\" '
                '-c \"stimamp_top={}\" '
                '-c \"stimamp_bottom={}\" '
                '-c \"fiberD={}\" '
                '-c \"deltaz={:.4f}\" '
                '-c \"axonnodes={}\" '
                '-c \"saveflag_end_ap_times=0\" '  # for backwards compatible, overwritten in launch.hoc if 1
                '-c \"saveflag_runtime=0\" '  # for backwards compatible, overwritten in launch.hoc if 1
                '-c \"saveflag_ap_loctime=0\" '  # for backwards compatible, overwritten in launch.hoc if 1
                '-c \"load_file(\\\"launch.hoc\\\")\" blank.hoc\n'.format(
                    os.getcwd(),
                    sim_path_win,
                    inner,
                    fiber,
                    top,
                    bottom,
                    diam,
                    deltaz,
                    axonnodes,
                )
            ]

        handle.writelines(lines)
        handle.close()


def local_submit(fiber_data: dict):
    """Submit a fiber simulation to the local machine.
    :param fiber_data: the dictionary of fiber data for suvbmission
    """
    a = fiber_data["job_number"]
    out_path = os.path.join('logs', 'out', f'{a}.log')
    err_path = os.path.join('logs', 'err', f'{a}.log')
    start = os.path.join('start_scripts', f'start_{a}')
    with open(out_path, "w+") as fo, open(err_path, "w+") as fe:
        subprocess.run(['bash', start + '.sh'] if OS == 'UNIX-LIKE' else [start + '.bat'], stdout=fo, stderr=fe)

    # print fiber completion
    if fiber_data['verbose']:
        print(f'Completed NEURON simulation for inner {fiber_data["inner"]} fiber {fiber_data["fiber"]}.')


def submit_fibers(submission_context, submission_data):
    """Submit fiber simulations, either locally or to a cluster.
    :param submission_context: the string name of the submission_context
    :param submission_data: the dictionary of data for fiber submission
    """
    # configuration is not empty
    runcount = 0
    sim_dir = os.path.join('n_sims')

    for sim_name, runfibers in submission_data.items():
        if args.verbose:
            print(f'\n\n################ {sim_name} ################\n\n')

        sim_path = os.path.join(sim_dir, sim_name)
        start_dir = os.path.join(sim_path, 'start_scripts')
        start_path_base = os.path.join(start_dir, 'start_')

        if submission_context == 'cluster':

            cluster_submit(runfibers, sim_name, sim_path, start_path_base)
            runcount += 1
            if not args.verbose:
                print_progress_bar(runcount, len(submission_data), length=40, prefix=f'Current n_sim {sim_name}:')
        else:

            if args.num_cpu is not None:
                cpus = args.num_cpu

                if cpus > multiprocessing.cpu_count() - 1:
                    raise ValueError('num_cpu argument is more than cpu_count-1 CPUs')

                print(f"Submitting locally to {cpus} CPUs")

            else:
                cpus = multiprocessing.cpu_count() - 1
                warnings.warn(
                    f"You did not define number of cores to use (-n), so proceeding with cpu_core_count-1={cpus}"
                )
            os.chdir(sim_path)
            with multiprocessing.Pool(cpus) as p:
                for x in runfibers:
                    x['verbose'] = args.verbose
                if not args.verbose:
                    print_progress_bar(0, len(runfibers), length=40, prefix=f'n_sim {sim_name}:')
                # open pool instance, set up progress bar, and iterate over each job
                for i, _ in enumerate(p.imap_unordered(local_submit, runfibers, 1)):
                    if not args.verbose:
                        print_progress_bar(
                            i + 1,
                            len(runfibers),
                            length=40,
                            prefix=f'n_sim {sim_name}:',
                        )
            os.chdir("../..")


def cluster_submit(runfibers, sim_name, sim_path, start_path_base):
    """Submit fiber simulations on a slurm-based high performance computer cluster.
    :param runfibers: the list of fiber data for submission
    :param sim_name: the string name of the n_sim
    :param sim_path: the string path to the simulation
    :param start_path_base: the string prefix for all start scripts
    """
    slurm_params = load(os.path.join('config', 'system', 'slurm_params.json'))
    out_dir = os.path.abspath(os.path.join(sim_path, 'logs', 'out', '%a.log'))
    err_dir = os.path.abspath(os.path.join(sim_path, 'logs', 'err', '%a.log'))
    # assign params for array submission
    partition = slurm_params['partition'] if args.partition is None else args.partition
    njobs = slurm_params['jobs_per_array'] if args.num_jobs is None else args.num_jobs
    mem = slurm_params['memory_per_fiber'] if args.job_mem is None else args.job_mem
    array_fibertasks = [runfibers[x : x + njobs] for x in range(0, len(runfibers), njobs)]
    for tasklist in array_fibertasks:

        array_indices = [task['job_number'] for task in tasklist]

        # print fiber submission
        if args.verbose:
            for task in tasklist:
                print(f"RUNNING inner ({task['inner']}) fiber ({task['fiber']})")
                time.sleep(1)

        # submit batch job for fiber

        command = [
            'sbatch',
            *([args.slurm_params] if args.slurm_params else []),
<<<<<<< HEAD
            f'--job-name={sim_name}',
            f'--output={out_dir}%a.log',
            f'--error={err_dir}%a.log',
            f"--array={','.join([str(x) for x in array_indices])}",
            f'--mem={mem}',
            f'--partition={partition}',
=======
            '--job-name={}'.format(sim_name),
            '--output={}'.format(out_dir),
            '--error={}'.format(err_dir),
            '--array={}'.format(','.join([str(x) for x in array_indices])),
            '--mem={}'.format(mem),
            '--partition={}'.format(partition),
>>>>>>> 4ed683f0
            '--cpus-per-task=1',
            'array_launch.slurm',
            start_path_base,
        ]

        if not args.verbose:
            exit_data = subprocess.run(command, capture_output=True, text=True)
        else:
            exit_data = subprocess.run(command, capture_output=True, text=True)
            print(exit_data.stdout)
        if exit_data.returncode != 0:
            print(exit_data.stderr)
            sys.exit('Non-zero exit code during job array submission. Exiting.')

        # allow job to start before removing slurm file
        time.sleep(1.0)


def make_fiber_tasks(submission_list, submission_context):
    """Create all shell scripts for fiber submission tasks.
    :param submission_list: the list of fibers to be submitted
    """
    # assign appropriate configuration data
    sim_dir = os.path.join('n_sims')
    for sim_name, runfibers in submission_list.items():

        sim_path = os.path.join(sim_dir, sim_name)
        fibers_path = os.path.abspath(os.path.join(sim_path, 'data', 'inputs'))
        output_path = os.path.abspath(os.path.join(sim_path, 'data', 'outputs'))
        start_dir = os.path.join(sim_path, 'start_scripts')
        start_path_base = os.path.join(start_dir, 'start_')

        # ensure log directories exist
        out_dir = os.path.abspath(os.path.join(sim_path, 'logs', 'out', ''))
        err_dir = os.path.abspath(os.path.join(sim_path, 'logs', 'err', ''))
        for cur_dir in [
            fibers_path,
            output_path,
            out_dir,
            err_dir,
            start_dir,
        ]:
            ensure_dir(cur_dir)

        # ensure blank.hoc exists
        blank_path = os.path.join(sim_path, 'blank.hoc')
        if not os.path.exists(blank_path):
            with open(blank_path, 'w') as f:
                pass

        # load JSON file with binary search amplitudes
        n_sim = sim_name.split('_')[-1]
        sim_config = load(os.path.join(sim_path, f'{n_sim}.json'))
        fiber_model = sim_config['fibers']['mode']

        # load the inner x fiber -> diam key saved in the n_sim folder
        inner_fiber_diam_key_file = os.path.join(fibers_path, 'inner_fiber_diam_key.obj')
        inner_fiber_diam_key = None
        if os.path.exists(inner_fiber_diam_key_file):
            with open(inner_fiber_diam_key_file, 'rb') as f:
                inner_fiber_diam_key = pickle.load(f)
            f.close()
        else:
            diameter = sim_config['fibers']['z_parameters']['diameter']

        for fiber_data in runfibers:
            inner_ind, fiber_ind = fiber_data['inner'], fiber_data['fiber']

            if inner_fiber_diam_key is not None:
                diameter = get_diameter(inner_fiber_diam_key, inner_ind, fiber_ind)
            deltaz, neuron_flag = get_deltaz(fiber_model, diameter)

            # get the axonnodes from data/inputs/inner{}_fiber{}.dat top line
            fiber_ve_path = os.path.join(
                fibers_path,
                f'inner{inner_ind}_fiber{fiber_ind}.dat',
            )
            fiber_ve = np.loadtxt(fiber_ve_path)
            n_fiber_coords = int(fiber_ve[0])

            if neuron_flag == 2:
                axonnodes = int(1 + (n_fiber_coords - 1) / 11)
            elif neuron_flag == 3:
                axonnodes = int(n_fiber_coords)

            start_path = f"{start_path_base}{fiber_data['job_number']}{'.sh' if OS == 'UNIX-LIKE' else '.bat'}"

            stimamp_top, stimamp_bottom = get_thresh_bounds(sim_dir, sim_name, inner_ind)
            if stimamp_top is not None and stimamp_bottom is not None:
                make_task(
                    submission_context,
                    OS,
                    start_path,
                    sim_path,
                    inner_ind,
                    fiber_ind,
                    stimamp_top,
                    stimamp_bottom,
                    diameter,
                    deltaz,
                    axonnodes,
                )


def make_run_sub_list(run_number: int):
    """Create a list of all fiber simulations to be run. Skips fiber sims with existing output.
    :param run_number: the number of the run
    :return: a dict of all fiber simulations to be run
    """
    # build configuration filename
    filename: str = os.path.join('runs', f'{run_number}.json')
    # load in configuration data
    run = load(filename)

    submit_list = {}

    # assign appropriate configuration data
    samples = [run.get('sample', [])]
    models = run.get('models', [])
    sims = run.get('sims', [])

    for sample in samples:
        # loop models, sims
        for model in models:
            for sim in sims:
                sim_dir = os.path.join('n_sims')
                sim_name_base = f'{sample}_{model}_{sim}_'
                nsim_list = [x for x in os.listdir(sim_dir) if x.startswith(sim_name_base)]
                for sim_name in nsim_list:
                    submit_list[sim_name] = []

                    sim_path = os.path.join(sim_dir, sim_name)
                    fibers_path = os.path.abspath(os.path.join(sim_path, 'data', 'inputs'))
                    output_path = os.path.abspath(os.path.join(sim_path, 'data', 'outputs'))

                    n_sim = sim_name.split('_')[-1]
                    sim_config = load(os.path.join(sim_path, f'{n_sim}.json'))

                    fibers_files = [x for x in os.listdir(fibers_path) if re.match('inner[0-9]+_fiber[0-9]+\\.dat', x)]

                    for i, fiber_filename in enumerate(fibers_files):
                        master_fiber_name = str(fiber_filename.split('.')[0])
                        inner_name, fiber_name = tuple(master_fiber_name.split('_'))
                        inner_ind = int(inner_name.split('inner')[-1])
                        fiber_ind = int(fiber_name.split('fiber')[-1])

                        if sim_config['protocol']['mode'] == 'FINITE_AMPLITUDES':
                            n_amp = len(sim_config['protocol']['amplitudes'])
                            search_path = os.path.join(
                                output_path,
                                f'activation_inner{inner_ind}_fiber{fiber_ind}_amp{n_amp - 1}.dat',
                            )
                        else:
                            search_path = os.path.join(
                                output_path,
                                f"thresh_inner{inner_ind}_fiber{fiber_ind}.dat",
                            )

                        if os.path.exists(search_path):
                            if args.verbose:
                                print(f'Found {search_path} -->\t\tskipping inner ({inner_ind}) fiber ({fiber_ind})')
                                time.sleep(1)
                            continue

                        submit_list[sim_name].append({"job_number": i, "inner": inner_ind, "fiber": fiber_ind})
                    # save_submit list as csv
                    pd.DataFrame(submit_list[sim_name]).to_csv(os.path.join(sim_path, 'out_err_key.csv'), index=False)

    return submit_list


def confirm_submission(n_fibers, rundata, submission_context):
    """Confirm that the user wants to submit the simulations.
    :param n_fibers: the number of fibers to be run
    :param rundata: the run data (JSON config)
    :param submission_context: the submission context (e.g. cluster or local)
    """
    if n_fibers == 0:
        sys.exit('No fibers to run. Exiting...')
    if not args.skip_summary:
        # format run data
        df = pd.DataFrame(rundata)
        df.RUN = df.RUN.astype(int)
        df = df.sort_values('RUN')
        # print out and check that the user is happy
        print(f'Submitting the following runs (submission_context={submission_context}):')
        print(df.to_string(index=False))
        print(f'Will result in running {n_fibers} fiber simulations')
        proceed = input('\t Would you like to proceed?\n' '\t\t 0 = NO\n' '\t\t 1 = YES\n')
        if int(proceed) != 1:
            sys.exit()
        else:
            print('Proceeding...\n')
    else:
        print(f'Skipping summary, submitting {n_fibers} fibers...')


def get_submission_list(run_inds):
    """Get the list of simulations to be submitte for all runs.
    :param run_inds: the list of run indices
    :return: summary of runs, a list of all simulations to be submitted
    """
    rundata = []
    submission_list = {}
    for run_number in run_inds:

        # build configuration filename
        filename = os.path.join('runs', f'{run_number}.json')

        # configuration file exists
        assert os.path.exists(filename), f'Run configuration not found: {run_number}'

        # load in configuration data
        run = load(filename)

        # configuration is not empty
        assert len(run.items()) > 0, f'Encountered empty run configuration: {filename}'

        print(f'Generating run list for run {run_number}')
        # sleep to make it not too fast
        time.sleep(1)
        # get list of fibers to run
        submission_addition = make_run_sub_list(run_number)
        # check for duplicate nsims
        if any([x in submission_list for x in submission_addition.keys()]):
            warnings.warn(f'Duplicate nsims found in run {run_number}. Continuing')
        submission_list.update(submission_addition)
        rundata.append(
            {
                'RUN': run_number,
                'SAMPLE': run['sample'],
                'MODELS': run['models'],
                'SIMS': run['sims'],
            }
        )
    return rundata, submission_list


def pre_submit_setup():
    """Setup for submitting simulations.
    :return: the list of runs to be submitted, submission_context
    """
    # validate inputs
    global args
    args = parser.parse_args()
    if args.all_runs is True:
        if len(args.run_indices) > 0:
            sys.exit('Error: Cannot use -A/--run-all argument and pass run indices.')
        args.run_indices = [int(os.path.splitext(file)[0]) for file in os.listdir('runs') if file.endswith('.json')]
    if len(args.run_indices) == 0:
        sys.exit("Error: No run indices to use.")
    run_inds = args.run_indices
    # compile MOD files if they have not yet been compiled
    auto_compile(args.force_recompile)
    # check for submission context
    if args.cluster_submit:
        submission_context = 'cluster'
    elif args.local_submit:
        submission_context = 'local'
    else:
        submission_context = 'cluster' if shutil.which('sbatch') is not None else 'local'

    return run_inds, submission_context


# main
def main():
    """Main function."""
    # pre submit setup
    run_inds, submission_context = pre_submit_setup()
    # get list of simulations to be submitted
    rundata, submission_list = get_submission_list(run_inds)
    # confirm that the user wants to submit the simulations
    n_fibers = sum([len(x) for x in submission_list.values()])
    confirm_submission(n_fibers, rundata, submission_context)
    # make shell scripts for fiber submission
    make_fiber_tasks(submission_list, submission_context)
    # submit fibers
    submit_fibers(submission_context, submission_list)


if __name__ == "__main__":  # Allows for the safe importing of the main module
    main()
    print('done')<|MERGE_RESOLUTION|>--- conflicted
+++ resolved
@@ -528,21 +528,12 @@
         command = [
             'sbatch',
             *([args.slurm_params] if args.slurm_params else []),
-<<<<<<< HEAD
             f'--job-name={sim_name}',
-            f'--output={out_dir}%a.log',
-            f'--error={err_dir}%a.log',
+            f'--output={out_dir}',
+            f'--error={err_dir}',
             f"--array={','.join([str(x) for x in array_indices])}",
             f'--mem={mem}',
             f'--partition={partition}',
-=======
-            '--job-name={}'.format(sim_name),
-            '--output={}'.format(out_dir),
-            '--error={}'.format(err_dir),
-            '--array={}'.format(','.join([str(x) for x in array_indices])),
-            '--mem={}'.format(mem),
-            '--partition={}'.format(partition),
->>>>>>> 4ed683f0
             '--cpus-per-task=1',
             'array_launch.slurm',
             start_path_base,
