--- conflicted
+++ resolved
@@ -28,12 +28,11 @@
         this.dest = defaultSaveDestination;
     }
 
-<<<<<<< HEAD
     public next(String key, String pseudonym) {
         String id = this.next(key);
         identifierPseudonyms.put(id, pseudonym);
     }
-=======
+
     public String next(String key) {
         // default next index to 1 (assume first call of key)
         int nextIndex = 1;
@@ -49,7 +48,4 @@
         // return String version (i.e. "keyN")
         return key + nextIndex;
     }
-
-
->>>>>>> b32066b1
 }