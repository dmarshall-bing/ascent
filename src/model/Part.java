--- conflicted
+++ resolved
@@ -1348,15 +1348,11 @@
                 ucontactxs.geom().selection().create(im.next("csel",outLineLabel), "CumulativeSelection");
                 ucontactxs.geom().selection(im.get(outLineLabel)).label(outLineLabel);
 
-<<<<<<< HEAD
                 String wpucontactxsLabel = "wpCONTACT XS";
                 ucontactxs.geom().selection().create(im.next("csel",wpucontactxsLabel), "CumulativeSelection");
                 ucontactxs.geom().selection(im.get(wpucontactxsLabel)).label(wpucontactxsLabel);
 
                 String roundInlineLabel = "Round Inline 3";
-=======
-                String roundInlineLabel = "Round Inline";
->>>>>>> ac71c7d7
                 GeomFeature rIL = ucontactxs.geom().create(im.next("c",roundInlineLabel), "Circle");
                 rIL.label(roundInlineLabel);
                 rIL.set("contributeto", im.get(inLineLabel));
