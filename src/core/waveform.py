#!/usr/bin/env python3.7

"""
The copyrights of this software are owned by Duke University.
Please refer to the LICENSE and README.md files for licensing instructions.
The source code can be found on the following GitHub repository: https://github.com/wmglab-duke/ascent
"""


import csv
import math
import os
import sys
import warnings

import matplotlib.pyplot as plt
import numpy as np
import scipy.signal as sg

from src.utils import Configurable, Exceptionable, Saveable
from src.utils.enums import Config, SetupMode, WaveformMode, WriteMode


def precision_and_scale(x):
    # https://stackoverflow.com/questions/3018758/determine-precision-and-scale-of-particular-number-in-python
    max_digits = sys.float_info.dig
    int_part = int(abs(x))
    magnitude = 1 if int_part == 0 else int(math.log10(int_part)) + 1
    if magnitude >= max_digits:
        return magnitude, 0
    frac_part = abs(x) - int_part
    multiplier = 10 ** (max_digits - magnitude)
    frac_digits = multiplier + int(multiplier * frac_part + 0.5)
    while frac_digits % 10 == 0:
        frac_digits /= 10
    scale = int(math.log10(frac_digits))
    return magnitude + scale, scale


class Waveform(Exceptionable, Configurable, Saveable):
    """
    Required (Config.) JSON's:
        MODEL
        SIM
    """

    def __init__(self, exceptions_config: list):
        """
        :param exceptions_config: preloaded exceptions.json data
        """

        # set up superclasses
        Configurable.__init__(self)
        Exceptionable.__init__(self, SetupMode.OLD, exceptions_config)

        # init instance variables
        self.mode = self.dt = self.start = self.on = self.off = self.stop = None

        self.wave: np.ndarray = None
        self.mode_str = None

    def init_post_config(self):

        if any([config.value not in self.configs.keys() for config in (Config.MODEL, Config.SIM)]):
            self.throw(72)

        # get mode
        self.mode_str = [
            key for key in self.search(Config.SIM, 'waveform').keys() if key != 'global' and key != 'plot'
        ][0]
        self.mode = [mode for mode in WaveformMode if str(mode).split('.')[-1] == self.mode_str][0]

        # get global vars data
        global_parameters: dict = self.search(
            Config.SIM, WaveformMode.config.value, WaveformMode.global_parameters.value
        )

        # unpack global variables
        self.dt, self.on, self.off, self.stop = [global_parameters.get(key) for key in ['dt', 'on', 'off', 'stop']]

        self.start = 0

        self.validate_times()

        return self

    def validate_times(self):
        """
        Checks to make sure that the waveform T_ON < T_START < T_OFF < T_STOP
        """

        time_params = [self.start, self.on, self.off, self.stop]
        if sorted(time_params) != time_params:
            self.throw(32)

    def rho_weerasuriya(self, f=None):
        """
        Calculation of perineurium impedance using results from Weerasuriya 1984 (frog). Weerasuriya discussion
        indicates that Models A & B are better candidates than Models C & D, so we only consider the former pair.
        :return: rho [ohm-m].
        """

        temp = self.search(Config.MODEL, "temperature")  # [degC] 37 for mammalian

        # f is in [Hz]
        materials_path = os.path.join('config', 'system', 'materials.json')
        self.add(SetupMode.NEW, Config.MATERIALS, materials_path)

        if f < 10:  # stimulation for activation response, arbitrary cutoff of 10 Hz!
            if not np.isclose(temp, 37, atol=0.01):
                self.throw(47)

            self.load(materials_path)
            peri_conductivity = self.search(
                Config.MATERIALS,
                'conductivities',
                'weerasuriya_perineurium_DC',
                'value',
            )
            rho = 1 / eval(peri_conductivity)  # [S/m] -> [ohm-m]

        else:  # stimulation at higher frequency for block
            w = 2 * np.pi * f

            # Parameter values from Tables II & III [TableII, TableIII]
            # R in ohm*cm^2
            # C in uF/cm^2
            r1a = np.mean([385, 493])
            r2a = np.mean([1271, 2168])
            c1a = np.mean([0.081, 0.075]) * 10**-6  # [uF/cm^2 -> F/cm^2]
            c2a = np.mean([2.71, 5.12]) * 10**-6  # [uF/cm^2 -> F/cm^2]

            r1b = np.mean([108, 155])
            r2b = np.mean([277, 338])
            c1b = np.mean([43.7, 202]) * 10**-6  # [uF/cm^2 -> F/cm^2]
            c2b = np.mean([0.088, 0.083]) * 10**-6  # [uF/cm^2 -> F/cm^2]

            r1c = np.mean([1053, 1587])
            r2c = np.mean([385, 493])
            c1c = np.mean([0.106, 0.104]) * 10**-6  # [uF/cm^2 -> F/cm^2]
            c2c = np.mean([2.79, 5.19]) * 10**-6  # [uF/cm^2 -> F/cm^2]

            r1d = np.mean([87, 102])
            r2d = np.mean([298, 390])
            c1d = np.mean([45.2, 201]) * 10**-6  # [uF/cm^2 -> F/cm^2]
            c2d = np.mean([0.081, 0.075]) * 10**-6  # [uF/cm^2 -> F/cm^2]

            # Model A: Z = R1 // 1/(jwC1) // [R2 + 1/jwC2]
            za = (1 / r1a + 1j * w * c1a + 1 / (r2a + 1 / (1j * w * c2a))) ** (-1)
            za_mag = abs(za)
            za_mag = za_mag / 100**2  # [ohm-cm^2 -> ohm-m^2]
            # The equation: sigmas_mag = 1 / za_mag  # [S/m^2]

            # Model B: Z = [R1 // 1/(jwC1)] + [R2 // 1/(jwC2)]
            zb = (1 / r1b + 1j * w * c1b) ** (-1) + (1 / r2b + 1j * w * c2b) ** (-1)
            zb_mag = abs(zb)
            zb_mag = zb_mag / 100**2  # [ohm-cm^2 -> ohm-m^2]
            # The equation: sigmas_mag = 1 / zb_mag  # [S/m^2]

            # Model C: Z = R2 // [ 1/(jwC2) + [R1 // 1/(jwC1)] ]
            tmp = (1 / r1c + 1j * w * c1c) ** (-1)  # [R1 // 1/(jwC1)]
            tmp = 1 / (1j * w * c2c) + tmp  # Right-hand branch: [ 1/(jwC2) + [R1 // 1/(jwC1)] ]
            zc = (1 / r2c + 1 / tmp) ** (-1)
            zc_mag = abs(zc)
            zc_mag = zc_mag / 100**2  # [ohm-cm^2 -> ohm-m^2]
            # The equation: sigmas_mag = 1 / zc_mag  # [S/m^2]

            # Model D: Z = (1/(jwC2)) // [ R2 + [R1 // 1/(jwC1)] ]
            tmp = (1 / r1d + 1j * w * c1d) ** (-1)  # [R1 // 1/(jwC1)]
            tmp = r2d + tmp  # Right-hand branch: [ R2 + [R1 // 1/(jwC1)] ]
            zd = (1j * w * c2d + 1 / tmp) ** (-1)
            zd_mag = abs(zd)
            zd_mag = zd_mag / 100**2  # [ohm-cm^2 -> ohm-m^2]
            # The equation: sigmas_mag = 1 / zd_mag  # [S/m^2]

            # Mean of models A & B
            # Discussion indicates that models A & B are more likely candidates
            rs21 = np.mean([za_mag, zb_mag])  # [ohm-m^2]

            # Adjust for temperature - Use Q10 of 1.5, Shift to 37degC
            temp_room = 21  # [degC]
            q10 = 1.5
            rs37 = ((1 / rs21) * (q10 ** ((temp - temp_room) / 10))) ** (-1)  # [Ohm-m^2]

            # Convert to constant rho
            thk_weerasuriya = 0.00002175  # [m]
            rho = rs37 / thk_weerasuriya  # [ohm-m]

        return rho  # [ohm-m]

    def generate(self):
        """
        :return: list of 1d ndarrays, waveforms as specified by configuration
        """

        # helper function to pad the start and end of signal with zeroes
        def pad(
            input_wave: np.ndarray,
            time_step: float,
            start_to_on: float,
            off_to_stop: float,
        ) -> np.ndarray:
            """
            :param input_wave: wave (1d np.ndarray) to pad
            :param time_step: effective dt
            :param start_to_on: beginning pad length
            :param off_to_stop: end pad length
            :return: the padded wave (1d np.ndarray)
            """
            return np.concatenate(
                (
                    [0] * (round(start_to_on / time_step) - 1),
                    input_wave,
                    [0] * (round(off_to_stop / time_step) - 1),
                )
            )

        # time values to be used for all waves
        t_signal = np.arange(0, self.off - self.on, self.dt)

        # for ease of parameter src later on
        path_to_specific_parameters = ['waveform', self.mode_str]

        frequency = self.search(Config.SIM, 'waveform', self.mode.name, 'pulse_repetition_freq') / 1000  # scale for ms

        if self.mode == WaveformMode.MONOPHASIC_PULSE_TRAIN:

            generated_wave = self.generate_monophasic(frequency, pad, path_to_specific_parameters, t_signal)

        elif self.mode == WaveformMode.SINUSOID:
            generated_wave = self.generate_sinusoid(frequency, pad, t_signal)

        elif self.mode == WaveformMode.BIPHASIC_FULL_DUTY:

            generated_wave = self.generate_biphasic_fullduty(frequency, pad, t_signal)

        elif self.mode == WaveformMode.BIPHASIC_PULSE_TRAIN:

            generated_wave = self.generate_biphasic_basic(frequency, pad, path_to_specific_parameters, t_signal)

        elif self.mode == WaveformMode.BIPHASIC_PULSE_TRAIN_Q_BALANCED_UNEVEN_PW:

            generated_wave = self.generate_biphasic_uneven(frequency, pad, path_to_specific_parameters, t_signal)

        elif self.mode == WaveformMode.EXPLICIT:
            generated_wave = self.generate_explicit(pad)

        else:
            self.throw(34)

        self.wave = generated_wave

<<<<<<< HEAD
        elif self.mode == WaveformMode.EXPLICIT:
            path_to_wave = os.path.join(
                'config',
                'user',
                'waveforms',
                f"{str(self.search(Config.SIM, 'waveform', WaveformMode.EXPLICIT.name, 'index'))}.dat",
            )
=======
        return self
>>>>>>> 90671b7a

    def generate_biphasic_uneven(self, frequency, pad, path_to_specific_parameters, t_signal):
        pw1 = self.search(Config.SIM, *path_to_specific_parameters, 'pulse_width_1')
        pw2 = self.search(Config.SIM, *path_to_specific_parameters, 'pulse_width_2')
        if self.dt > pw1:
            self.throw(89)
        if self.dt > pw2:
            self.throw(90)
        # ensure fits within period
        if (pw1 + pw2) > 1.0 / frequency:
            self.throw(35)
        # loop on inter phase
        inter_phase = self.search(Config.SIM, *path_to_specific_parameters, 'inter_phase')
        if self.dt > inter_phase != 0:
            self.throw(91)
        # ensures fits within period
        if (pw1 + pw2) + inter_phase > 1.0 / frequency:
            self.throw(36)
        positive_wave = np.clip(
            sg.square(2 * np.pi * frequency * t_signal, duty=(pw1 - self.dt) * frequency),
            0,
            1,
        )
        negative_wave = np.clip(
            -sg.square(
                2 * np.pi * frequency * t_signal[: -round((pw1 + inter_phase) / self.dt)],
                duty=(pw2 - self.dt) * frequency,
            ),
            -1,
            0,
        )
        padded_positive = pad(positive_wave, self.dt, self.on - self.start, self.stop - self.off)
        padded_negative = pad(
            negative_wave,
            self.dt,
            self.on - self.start + pw1 + inter_phase,
            self.stop - self.off,
        )
        # q-balanced
        amp1 = 1
        amp2 = (pw1 * amp1) / pw2
        wave = padded_positive + amp2 * padded_negative
        return wave

    def generate_monophasic(self, frequency, pad, path_to_specific_parameters, t_signal):
        pw = self.search(Config.SIM, *path_to_specific_parameters, 'pulse_width')
        if self.dt > pw:
            self.throw(84)
        # ensure pulse fits in period
        if pw > 1.0 / frequency:
            self.throw(35)
        wave = sg.square(2 * np.pi * frequency * t_signal, duty=(pw - self.dt) * frequency)
        clipped = np.clip(wave, 0, 1)
        padded = pad(clipped, self.dt, self.on - self.start, self.stop - self.off)
        wave = padded
        return wave

    def generate_sinusoid(self, frequency, pad, t_signal):
        if self.dt > 1.0 / frequency:
            self.throw(85)
        wave = np.sin(2 * np.pi * frequency * t_signal)
        padded = pad(wave, self.dt, self.on - self.start, self.stop - self.off)
        wave = padded
        return wave

    def generate_biphasic_fullduty(self, frequency, pad, t_signal):
        if self.dt > 1.0 / frequency:
            self.throw(86)
        wave = sg.square(2 * np.pi * frequency * t_signal)
        padded = pad(wave, self.dt, self.on - self.start, self.stop - self.off)
        wave = padded
        return wave

    def generate_biphasic_basic(self, frequency, pad, path_to_specific_parameters, t_signal):
        pw = self.search(Config.SIM, *path_to_specific_parameters, 'pulse_width')
        if self.dt > pw:
            self.throw(87)
        # ensure fits within period
        if 2 * pw > 1.0 / frequency:
            self.throw(35)
        # loop on inter phase
        inter_phase = self.search(Config.SIM, *path_to_specific_parameters, 'inter_phase')
        if self.dt > inter_phase != 0:
            self.throw(88)
        # ensures fits within period
        if (2 * pw) + inter_phase > 1.0 / frequency:
            self.throw(36)
        positive_wave = np.clip(
            sg.square(2 * np.pi * frequency * t_signal, duty=(pw - self.dt) * frequency),
            0,
            1,
        )
        negative_wave = np.clip(
            -sg.square(
                2 * np.pi * frequency * t_signal[: -round((pw + inter_phase) / self.dt)],
                duty=(pw - self.dt) * frequency,
            ),
            -1,
            0,
        )
        padded_positive = pad(positive_wave, self.dt, self.on - self.start, self.stop - self.off)
        padded_negative = pad(
            negative_wave,
            self.dt,
            self.on - self.start + pw + inter_phase,
            self.stop - self.off,
        )
        wave = padded_positive + padded_negative
        return wave

    def generate_explicit(self, pad):
        path_to_wave = os.path.join(
            'config',
            'user',
            'waveforms',
            '{}.dat'.format(str(self.search(Config.SIM, 'waveform', WaveformMode.EXPLICIT.name, 'index'))),
        )
        # read in wave from file
        explicit_wave = []
        with open(os.path.join(path_to_wave)) as f:
            reader = csv.reader(f)
            for row in reader:
                explicit_wave.append(float(row[0]))
        # first element in file is dt of recorded/explicit signal provided to the program
        dt_explicit = explicit_wave.pop(0)
        dt_atol = self.search(Config.SIM, 'waveform', WaveformMode.EXPLICIT.name, 'dt_atol')
        if not np.isclose(dt_explicit, self.dt, atol=dt_atol):
            warning_str = (
                '\n Timestep provided: {} (first line in waveform file in config/user/waveforms/{}.dat'
                ') \n does not match "dt" in "global" Sim parameters for time discretization in '
                'NEURON: {} \n based on set "dt_atol" parameter in Sim: {}. \n Altering your input '
                'waveform to fit NEURON time '
                'discretization.'.format(
                    dt_explicit,
                    str(
                        self.search(
                            Config.SIM,
                            'waveform',
                            WaveformMode.EXPLICIT.name,
                            'index',
                        )
                    ),
                    self.dt,
                    dt_atol,
                )
            )
            warnings.warn(warning_str)

            period_explicit = dt_explicit * len(explicit_wave)
            n_samples_resampled = round(period_explicit / self.dt)

            # need to convert input explicit waveform to 'global' time discretization as used by NEURON
            signal = sg.resample(explicit_wave, n_samples_resampled)

        else:
            signal = explicit_wave
        # repeats?
        repeats = self.search(Config.SIM, 'waveform', WaveformMode.EXPLICIT.name, 'period_repeats')
        if type(repeats) is not int:
            self.throw(73)
        if repeats > 1:
            signal = np.tile(signal, repeats)
        # if number of repeats cannot fit in off-on interval, error
        if self.dt * len(signal) > (self.off - self.on):
            self.throw(74)
        # pad with zeros for: time before on, time after off
        padded = pad(
            signal,
            self.dt,
            self.on - self.start,
            self.stop - (self.on + self.dt * len(signal)),
        )
        wave = padded
        return wave

    def plot(self, ax: plt.Axes = None, final: bool = False, path: str = None):

        fig = plt.figure()

        if ax is None:
            ax = plt.gca()

        ax.plot(np.linspace(self.start, self.dt * len(self.wave), len(self.wave)), self.wave)
        ax.set_ylabel('Normalized magnitude')
        ax.set_xlabel('Time step')
        ax.set_title('Waveform generated from user parameters in sim.json')

        if final:
            if path is None:
                plt.show()
            else:
                plt.savefig(path, dpi=300)
                fig.clear()
                plt.close(fig)

    def write(self, mode: WriteMode, path: str):
        """
        :param mode: usually DATA
        :param path:
        :return:
        """
        path_to_specific_parameters = ['waveform', self.mode_str]
        digits = self.search(Config.SIM, *path_to_specific_parameters, 'digits')

        dt_all, dt_post = precision_and_scale(self.dt)
        stop_all, stop_post = precision_and_scale(self.stop)

        with open(path + WriteMode.file_endings.value[mode.value], "ab") as f:
            np.savetxt(f, [self.dt], fmt=f'%{dt_all-dt_post}.{dt_post}f')

        with open(path + WriteMode.file_endings.value[mode.value], "ab") as f:
            np.savetxt(f, [self.stop], fmt=f'%{stop_all-stop_post}.{stop_post}f')

        with open(path + WriteMode.file_endings.value[mode.value], "ab") as f:
            np.savetxt(f, self.wave, fmt=f'%.{digits}f')

        f.close()

        return self<|MERGE_RESOLUTION|>--- conflicted
+++ resolved
@@ -250,17 +250,7 @@
 
         self.wave = generated_wave
 
-<<<<<<< HEAD
-        elif self.mode == WaveformMode.EXPLICIT:
-            path_to_wave = os.path.join(
-                'config',
-                'user',
-                'waveforms',
-                f"{str(self.search(Config.SIM, 'waveform', WaveformMode.EXPLICIT.name, 'index'))}.dat",
-            )
-=======
         return self
->>>>>>> 90671b7a
 
     def generate_biphasic_uneven(self, frequency, pad, path_to_specific_parameters, t_signal):
         pw1 = self.search(Config.SIM, *path_to_specific_parameters, 'pulse_width_1')
@@ -376,7 +366,7 @@
             'config',
             'user',
             'waveforms',
-            '{}.dat'.format(str(self.search(Config.SIM, 'waveform', WaveformMode.EXPLICIT.name, 'index'))),
+            f"{str(self.search(Config.SIM, 'waveform', WaveformMode.EXPLICIT.name, 'index'))}.dat",
         )
         # read in wave from file
         explicit_wave = []
