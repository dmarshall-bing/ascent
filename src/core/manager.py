#!/usr/bin/env python3.7

# builtins
import os
from typing import List, Tuple, Union
import random

# packages
import cv2
import matplotlib.pyplot as plt
import numpy as np
import shutil
from shapely.affinity import scale
from shapely.geometry import LineString, Point

# SPARCpy
from src.core import Slide, Map, Fascicle, Nerve, Trace
from .deformable import Deformable
from src.utils import *


class Manager(Exceptionable, Configurable):

    def __init__(self, master_config: dict, exception_config: list, map_mode: SetupMode):
        """
        :param master_config: preloaded configuration data for master
        :param exception_config: preloaded configuration data for exceptions
        :param map_mode: setup mode. If you want to build a new map from a directory, then NEW. Otherwise, or if for
        a single slide, OLD.
        """

        # Initializes superclasses
        Exceptionable.__init__(self, SetupMode.OLD, exception_config)
        Configurable.__init__(self, SetupMode.OLD, ConfigKey.MASTER, master_config)

        # Initialize slides
        self.slides: List[Slide] = []

        # Make a slide map
        self.map = Map(self.configs[ConfigKey.MASTER.value],
                       self.configs[ConfigKey.EXCEPTIONS.value],
                       map_mode)

    def scale(self, scale_bar_mask_path: str, scale_bar_length: float):
        """
        Scale all slides to the correct unit.
        :param scale_bar_mask_path: path to binary mask with white straight scale bar
        :param scale_bar_length: length (in global units as determined by config/user) of the scale bar
        """


        # load in image
        image_raw: np.ndarray = plt.imread(scale_bar_mask_path)
        # get maximum of each column (each "pixel" is a 4-item vector)
        row_of_column_maxes: np.ndarray = image_raw.max(0)
        # find the indices of columns in original image where the first pixel item was maxed (i.e. white)
        indices = np.where(row_of_column_maxes[:, 0] == max(row_of_column_maxes[:, 0]))[0]
        # find the length of the scale bar by finding total range of "max white" indices
        scale_bar_pixels = max(indices) - min(indices) + 1
        # calculate scale factor as unit/pixel
        factor = scale_bar_length / scale_bar_pixels
        # for each slide, scale to units
        for slide in self.slides:
            slide.scale(factor)

    def build_file_structure(self, printing: bool = False):
        """
        :param printing: bool, gives user console output
        """

        # get starting point so able to go back
        start_directory: str = os.getcwd()

        # go to samples root
        samples_path: str = self.path(ConfigKey.MASTER, 'samples_path')

        # get sample name
        sample: str = self.search(ConfigKey.MASTER, 'sample')

        # loop through each slide
        for slide_info in self.map.slides:
            # unpack data and force cast to string
            cassette, number, _, source_directory = slide_info.data()
            cassette, number = (str(item) for item in (cassette, number))

            for directory_part in samples_path, sample, cassette, number, 'masks':

                if not os.path.exists(directory_part):
                    os.makedirs(directory_part)
                os.chdir(directory_part)

                if directory_part == sample:
                    scale_source_file = os.path.join(start_directory,
                                                     *source_directory,
                                                     '_'.join([sample,
                                                               cassette,
                                                               number,
                                                               MaskFileNames.SCALE_BAR.value]))
                    if os.path.exists(scale_source_file):
                        shutil.copy2(scale_source_file,  MaskFileNames.SCALE_BAR.value)
                    else:
                        raise Exception('{} not found'.format(scale_source_file))

            for target_file in [item.value for item in MaskFileNames if item != MaskFileNames.SCALE_BAR]:
                source_file = os.path.join(start_directory,
                                           *source_directory,
                                           '_'.join([sample, cassette, number, target_file]))
                if printing:
                    print('source: {}\ntarget: {}'.format(source_file, target_file))
                if os.path.exists(source_file):
                    if printing:
                        print('\tFOUND\n')
                    shutil.copy2(source_file, target_file)
                else:
                    if printing:
                        print('\tNOT FOUND\n')

            os.chdir(start_directory)

    def populate(self, deform_animate: bool = False):

        # get parameters (modes) from configuration file
        mask_input_mode = self.search_mode(MaskInputMode)
        nerve_mode = self.search_mode(NerveMode)
        reshape_nerve_mode = self.search_mode(ReshapeNerveMode)
        deform_mode = self.search_mode(DeformationMode)

        def exists(mask_file_name: MaskFileNames):
            return os.path.exists(mask_file_name.value)

        # get starting point so able to go back
        start_directory: str = os.getcwd()

        samples_path = self.path(ConfigKey.MASTER, 'samples_path')

        # get sample name
        sample: str = self.search(ConfigKey.MASTER, 'sample')

        # create scale bar path
        scale_path = os.path.join(samples_path, sample, MaskFileNames.SCALE_BAR.value)

        for slide_info in self.map.slides:
            # unpack data and force cast to string
            cassette, number, position, _ = slide_info.data()
            cassette, number = (str(item) for item in (cassette, number))

            os.chdir(os.path.join(samples_path, sample, cassette, number, 'masks'))

            if not exists(MaskFileNames.RAW):
                self.throw(18)

            # init fascicles list
            fascicles: List[Fascicle] = []

            # load fascicles and check that the files exist
            if mask_input_mode == MaskInputMode.INNERS:
                if exists(MaskFileNames.INNERS):
                    fascicles = Fascicle.inner_to_list(MaskFileNames.INNERS.value,
                                                       self.configs[ConfigKey.EXCEPTIONS.value],
                                                       scale=1 + self.search(ConfigKey.MASTER,
                                                                             'scale',
                                                                             'outer_thick_to_inner_diam'))
                else:
                    self.throw(21)

            elif mask_input_mode == MaskInputMode.OUTERS:
                # fascicles = Fascicle.outer_to_list(MaskFileNames.OUTERS.value,
                #                                    self.configs[ConfigKey.EXCEPTIONS.value])
                self.throw(20)

            elif mask_input_mode == MaskInputMode.INNER_AND_OUTER_SEPARATE:
                if exists(MaskFileNames.INNERS) and exists(MaskFileNames.OUTERS):
                    fascicles = Fascicle.separate_to_list(MaskFileNames.INNERS.value,
                                                          MaskFileNames.OUTERS.value,
                                                          self.configs[ConfigKey.EXCEPTIONS.value])
                else:
                    self.throw(22)

            elif mask_input_mode == MaskInputMode.INNER_AND_OUTER_COMPILED:
                if exists(MaskFileNames.COMPILED):
                    fascicles = Fascicle.compiled_to_list(MaskFileNames.COMPILED.value,
                                                          self.configs[ConfigKey.EXCEPTIONS.value])
                else:
                    self.throw(23)

            else:  # exhaustive
                pass

            nerve = None

            if nerve_mode == NerveMode.PRESENT:
                # check and load in nerve, throw error if not present
                if exists(MaskFileNames.NERVE):
                    contour, _ = cv2.findContours(np.flipud(cv2.imread(MaskFileNames.NERVE.value, -1)),
                                                  cv2.RETR_TREE,
                                                  cv2.CHAIN_APPROX_SIMPLE)
                    nerve = Nerve(Trace([point + [0] for point in contour[0][:, 0, :]],
                                        self.configs[ConfigKey.EXCEPTIONS.value]))

            else:  # nerve_mode == NerveMode.NOT_PRESENT:
                self.throw(24)

            slide: Slide = Slide(fascicles,
                                 nerve,
                                 self.configs[ConfigKey.EXCEPTIONS.value],
                                 will_reposition=(deform_mode != DeformationMode.NONE))

            # shrinkage correction
            slide.scale(1+self.search(ConfigKey.MASTER, "scale", "shrinkage_scale"))

            # shift slide about (0,0)
            slide.move_center(np.array([0, 0]))

            self.slides.append(slide)

            os.chdir(start_directory)

        if os.path.exists(scale_path):
            self.scale(scale_path, self.search(ConfigKey.MASTER, 'scale', 'scale_bar_length'))
        else:
            print(scale_path)
            self.throw(19)

        # repositioning!
        for i, slide in enumerate(self.slides):
            print('\tslide {} of {}'.format(1 + i, len(self.slides)))
            title = ''

            if deform_mode == DeformationMode.PHYSICS:
                print('\t\tsetting up physics')
                deformable = Deformable.from_slide(slide, ReshapeNerveMode.CIRCLE)
                morph_count = 36
                title = 'morph count: {}'.format(morph_count)
                movements, rotations = deformable.deform(morph_count=morph_count,
                                                         render=deform_animate,
                                                         minimum_distance=10.0)
                for move, angle, fascicle in zip(movements, rotations, slide.fascicles):
                    fascicle.shift(list(move) + [0])
                    fascicle.rotate(angle)
            elif deform_mode == DeformationMode.JITTER:
                slide.reposition_fascicles(slide.reshaped_nerve(reshape_nerve_mode), 5)
            else:  # must be DeformationMode.NONE
                import warnings
                warnings.warn('NO DEFORMATION is happening!')

            slide.nerve = slide.reshaped_nerve(reshape_nerve_mode)
            slide.plot(fix_aspect_ratio=True, title=title)

    def write(self, mode: WriteMode):
        """
        Write entire list of slides.
        """

        # get starting point so able to go back
        start_directory: str = os.getcwd()

        # get path to sample
        sample_path = os.path.join(self.path(ConfigKey.MASTER, 'samples_path'),
                                   self.search(ConfigKey.MASTER, 'sample'))

        # loop through the slide info (index i SHOULD correspond to slide in self.slides)
        # TODO: ensure self.slides matches up with self.map.slides
        for i, slide_info in enumerate(self.map.slides):
            # unpack data and force cast to string
            cassette, number, _, source_directory = slide_info.data()
            cassette, number = (str(item) for item in (cassette, number))

            # build path to slide and ensure that it exists before proceeding
            slide_path = os.path.join(sample_path, cassette, number)
            if not os.path.exists(slide_path):
                self.throw(27)
            else:
                # change directories to slide path
                os.chdir(slide_path)

                # build the directory for output (name is the write mode)
                directory_to_create = ''
                if mode == WriteMode.SECTIONWISE:
                    directory_to_create = 'sectionwise'
                else:
                    self.throw(28)

                if not os.path.exists(directory_to_create):
                    os.makedirs(directory_to_create)
                os.chdir(directory_to_create)

                # WRITE
                self.slides[i].write(mode, os.getcwd())

            # go back up to start directory, then to top of loop
            os.chdir(start_directory)

    def fiber_xy_coordinates(self, plot: bool = False) -> List[List[List[tuple]]]:
        """
        :return: tuple containg two lists of tuples,
                    1) first list of tuples is points [(x, y)]
                    2) second list of tuples is metadata [(fascicle_index, inner_index, fiber_index)]
        """

        # get required parameters from configuration JSON (using inherited Configurable methods)
        xy_mode: FiberXYMode = self.search_mode(FiberXYMode)
        mode_name = str(xy_mode).split('.')[1]
        xy_parameters: dict = self.search(ConfigKey.MASTER, xy_mode.parameters.value, mode_name)

        # initialize result lists
        fascicles: List[List[List[tuple]]] = []

        # perform implemented mode
        if self.search_mode(FiberZMode) == FiberZMode.EXTRUSION:

            if xy_mode == FiberXYMode.CENTROID:
                for fascicle in self.slides[0].fascicles:
                    inners = []
                    for inner in fascicle.inners:
                        fibers = []
                        for _ in (0,):
                            fibers.append(inner.centroid())
                        inners.append(fibers)
                    fascicles.append(inners)

            elif xy_mode == FiberXYMode.UNIFORM_DENSITY:

                # this determines whether the density should be determined top-down or bottom-up
                # case top_down == true: fetch target density and cap minimum axons if too low
                # case top_down == false: (i.e. bottom-up) find density from target number and smallest inner by area
                #   also cap the number at a maximum!
                top_down: bool = xy_parameters.get('top_down')

                if top_down:  # do top-down approach
                    # get required parameters
                    target_density = xy_parameters.get('target_density')
                    minimum_number = xy_parameters.get('minimum_number')

                    for fascicle in self.slides[0].fascicles:
                        inners = []
                        for inner in fascicle.inners:
                            fiber_count = target_density * inner.area()
                            if fiber_count < minimum_number:
                                fiber_count = minimum_number
                            fibers = []
                            for point in inner.random_points(fiber_count):
                                fibers.append(point)
                            inners.append(fibers)
                        fascicles.append(inners)

                else:  # do bottom-up approach
                    # get required parameters
                    target_number = xy_parameters.get('target_number')
                    maximum_number = xy_parameters.get('maximum_number')

                    # calculate target density
                    min_area = np.amin([[fascicle.smallest_trace().area() for fascicle in self.slides[0].fascicles]])
                    target_density = float(target_number) / min_area

                    for fascicle in self.slides[0].fascicles:
                        inners = []
                        for inner in fascicle.inners:
                            fiber_count = target_density * inner.area()
                            if fiber_count > maximum_number:
                                fiber_count = maximum_number

                            fibers = []
                            for point in inner.random_points(fiber_count):
                                fibers.append(point)
                            inners.append(fibers)
                        fascicles.append(inners)

            elif xy_mode == FiberXYMode.UNIFORM_COUNT:
                count: int = xy_parameters.get('count')

                for fascicle in self.slides[0].fascicles:
                    inners = []
                    for inner in fascicle.inners:
                        fibers = []
                        for point in inner.random_points(count):
                            fibers.append(point)
                        inners.append(fibers)
                    fascicles.append(inners)

            elif xy_mode == FiberXYMode.WHEEL:
                # get required parameters
                spoke_count: int = xy_parameters.get("spoke_count")
                point_count: int = xy_parameters.get("point_count_per_spoke")  # this number is PER SPOKE
                find_centroid: bool = xy_parameters.get("find_centroid")
                angle_offset_is_in_degrees: bool = xy_parameters.get("angle_offset_is_in_degrees")
                angle_offset: float = xy_parameters.get("angle_offset")

                # convert angle offset to radians if necessary
                if angle_offset_is_in_degrees:
                    angle_offset *= 2 * np.pi / 360

                # master loop!
                for fascicle in self.slides[0].fascicles:
                    inners = []
                    for inner in fascicle.inners:
                        fibers = []

                        if find_centroid:
                            fibers.append(inner.centroid())

                        # loop through spoke angles
                        for spoke_angle in (np.linspace(0, 2 * np.pi, spoke_count + 1)[:-1] + angle_offset):
                            # find the mean radius for a reference distance when "casting the spoke ray"
                            mean_radius = inner.mean_radius()

                            # get a point that is assumed to be outside the trace
                            raw_outer_point = np.array(inner.centroid()) + [5 * mean_radius * np.cos(spoke_angle),
                                                                            5 * mean_radius * np.sin(spoke_angle)]

                            # build a vector starting from the centroid of the trace
                            raw_spoke_vector = LineString([inner.centroid(),
                                                           tuple(raw_outer_point)])

                            # get that vector's intersection with the trace to find "trimmed" endpoint
                            intersection_with_boundary = raw_spoke_vector.intersection(inner.polygon().boundary)

                            # fix type of intersection with boundary
                            if not isinstance(intersection_with_boundary, Point):
                                intersection_with_boundary = list(intersection_with_boundary)[0]

                            # build trimmed vector
                            trimmed_spoke_vector = LineString([inner.centroid(),
                                                              tuple(intersection_with_boundary.coords)[0]])

                            # get scale vectors whose endpoints will be the desired points ([1:] to not include 0)
                            scaled_vectors: List[LineString] = [scale(trimmed_spoke_vector, *([factor] * 3),
                                                                      origin=trimmed_spoke_vector.coords[0])
                                                                for factor in np.linspace(0, 1, point_count + 2)[1:-1]]

                            # loop through the end points of the vectors
                            for point in [vector.coords[1] for vector in scaled_vectors]:
                                fibers.append(point)

                        inners.append(fibers)
                    fascicles.append(inners)

            if plot:
                self.slides[0].plot()

                for point in np.reshape(fascicles, (-1, 2)):
                    plt.plot(*point, 'r*')
        else:
            self.throw(30)

        return fascicles

    def fiber_z_coordinates(self, xy_coordinates: List[Tuple[float]]) -> Tuple[List[tuple]]:
        """
        Finds coordinates to top of axon (1/2 to 1) then flips down to find bottom half
        :param xy_coordinates: list of tuple (x,y) points. this is a parameter, not saved as instance variable so the
        user is able to filter points to only find z coordinates for desired fascicles/inners/fibers
        :return: see param return_points
        """

        fiber_z_mode: FiberZMode = self.search_mode(FiberZMode)
        fiber_top: np.ndarray

        if fiber_z_mode == FiberZMode.EXTRUSION:


            fiber_length = self.search(ConfigKey.MASTER, 'geometry', 'z_nerve')
            half_fiber_length = fiber_length / 2

            myelination_mode = self.search_mode(MyelinationMode)

            #TODO: INTERPOLATION FOR MYELINATED

            fiber_modes: List[Union[MyelinatedFiberType, UnmyelinatedFiberType]] =\
                self.search_multi_mode(MyelinatedFiberType
                                       if myelination_mode == MyelinationMode.MYELINATED
                                       else UnmyelinatedFiberType)

            # init first dimension
            fiber_mode_dimension = []
            for fiber_mode in fiber_modes:

                fiber_mode_search_params = [MyelinationMode.parameters.value,
                                            *[str(m).split('.')[-1] for m in (myelination_mode, fiber_mode)]]
                delta_z: Union[float, list] = self.search(ConfigKey.MASTER, *fiber_mode_search_params, 'delta_z')

                if myelination_mode == MyelinationMode.MYELINATED:

                    # load in all the required specifications for finding myelinated z coordinates
                    subset,\
                    node_length,\
                    paranodal_length_1,\
                    diameters,\
                    delta_zs,\
                    paranodal_length_2s = (self.search(ConfigKey.MASTER,*fiber_mode_search_params, key) for key in
                                           ['subset',
                                            'node_length',
                                            'paranodal_length_1',
                                            'diameters',
                                            'delta_zs',
                                            'paranodal_length_2s'])

                    # init next dimension
                    subsets_dimension = []
                    z_subsets: List[List[float]] = []
                    for subset_index, (diameter, delta_z, paranodal_length_2) in enumerate(zip(diameters,
                                                                                               delta_zs,
                                                                                               paranodal_length_2s)):

                        inter_length = (delta_z - node_length - (2 * paranodal_length_1) - (2 * paranodal_length_2)) / 6

                        if diameter in subset:
                            z_steps: List = []
<<<<<<< HEAD
                            half_fiber_length = fiber_length / 2
                            while sum(z_steps) < half_fiber_length:
=======
                            while np.cumsum(z_steps) < half_fiber_length:
>>>>>>> 49cd24b1
                                z_steps += [(node_length / 2) + (paranodal_length_1 / 2),
                                           (paranodal_length_1 / 2) + (paranodal_length_2 / 2),
                                           (paranodal_length_2 / 2) + (inter_length / 2),
                                           *([inter_length] * 5),
                                           (inter_length / 2) + (paranodal_length_2 / 2),
                                           (paranodal_length_2 / 2) + (paranodal_length_1 / 2),
                                           (paranodal_length_1 / 2) + (node_length / 2)]

                            # flip top steps upside down to get bottom steps
                            z_bottom_half: np.ndarray = np.flipud(z_steps)

                            # get cumulative sum of top half, before shifting
                            z_top_half: np.ndarray = np.cumsum(z_steps)

                            # trim top half so that the cumulative sum fits within half of fiber length
                            while z_top_half[-1] > half_fiber_length:
                                # trim top of top half
                                z_top_half = z_top_half[:-1]
                                # trim bottom of bottom half
                                z_bottom_half = z_bottom_half[1:]

                            # finally, shift z_top_half to start at  half of length
                            z_top_half += half_fiber_length
                            # also, make the bottom half into a cumulative sum
                            z_bottom_half = np.cumsum(z_bottom_half)

                            # concatenate lists together
                            z_subsets.append(list(np.concatenate((z_bottom_half, z_top_half))))

                else:  # UNMYELINATED

                    delta_z: float = self.search(ConfigKey.MASTER, *fiber_mode_search_params, 'delta_z')
<<<<<<< HEAD

                # init next dimension
                offsets_dimension = []
=======
                    z_top_half = np.arange(fiber_length/2, fiber_length+delta_z, delta_z)
                    z_bottom_half = -np.flip(z_top_half)+fiber_length
                    z = np.concatenate((z_bottom_half[:-1], z_top_half))
>>>>>>> 49cd24b1

                # find base z values
                offsets = self.search(ConfigKey.MASTER, fiber_z_mode.parameters.value, 'offsets')
                for offset in offsets:
                    random_offset = False
                    if offset is None:
                        offset = 0.0
                        random_offset = True



                    for fascicle in fascicles:
                        for inner in inners:
                            for fiber in fibers:





            self.search(ConfigKey.MASTER)



            # if  myelination_mode == MyelinationMode.MYELINATED:
            #     myelinated_fiber_type = self.search_mode(MyelinatedFiberType)
            #
            # else:  # must be unmyelinated
            #     # get unmyel type
            #     unmyelinated_fiber_type = self.search_mode(UnmyelinatedFiberType)
            #     # get delta z from fiber type
            #     delta_z = self.search(ConfigKey.MASTER,
            #                           MyelinationMode.parameters.value,
            #                           str(myelination_mode).split('.')[-1],
            #                           str(unmyelinated_fiber_type).split('.')[-1],
            #                           'delta_z')
            #     # calculate "top" coordinates
            #     fiber_top = np.arange(fiber_length / 2, fiber_length + delta_z, delta_z)
            #
            # # reflect top onto bottom
            #
            # # create full list of tuples (points)
            # fiber_full: np.ndarray = np.array([])
            #
            # # offset
            # z_offset_mode: ZOffsetMode = self.search_mode(ZOffsetMode)
            # z_offset_parameters: dict = self.search(ConfigKey.MASTER, z_offset_mode.parameters.value)
            #
            # if z_offset_mode == ZOffsetMode.UNIFORM:
            #     offset = z_offset_parameters.get('offset')
            #     # offset iff offset is not zero
            #     if offset != 0.0:
            #         # append offset to all the point tuples
            #         xy_coordinates = [(x, y, offset) for x, y in xy_coordinates]
            #
            # else:  # ZOffsetMode.RANDOM
            #     pass


        else:
            self.throw(31)







<|MERGE_RESOLUTION|>--- conflicted
+++ resolved
@@ -444,7 +444,7 @@
 
         return fascicles
 
-    def fiber_z_coordinates(self, xy_coordinates: List[Tuple[float]]) -> Tuple[List[tuple]]:
+    def fiber_z_coordinates(self, xy_coordinates: List[List[List[Tuple[float]]]]) -> Tuple[List[tuple]]:
         """
         Finds coordinates to top of axon (1/2 to 1) then flips down to find bottom half
         :param xy_coordinates: list of tuple (x,y) points. this is a parameter, not saved as instance variable so the
@@ -496,7 +496,6 @@
 
                     # init next dimension
                     subsets_dimension = []
-                    z_subsets: List[List[float]] = []
                     for subset_index, (diameter, delta_z, paranodal_length_2) in enumerate(zip(diameters,
                                                                                                delta_zs,
                                                                                                paranodal_length_2s)):
@@ -505,12 +504,7 @@
 
                         if diameter in subset:
                             z_steps: List = []
-<<<<<<< HEAD
-                            half_fiber_length = fiber_length / 2
                             while sum(z_steps) < half_fiber_length:
-=======
-                            while np.cumsum(z_steps) < half_fiber_length:
->>>>>>> 49cd24b1
                                 z_steps += [(node_length / 2) + (paranodal_length_1 / 2),
                                            (paranodal_length_1 / 2) + (paranodal_length_2 / 2),
                                            (paranodal_length_2 / 2) + (inter_length / 2),
@@ -538,34 +532,60 @@
                             z_bottom_half = np.cumsum(z_bottom_half)
 
                             # concatenate lists together
-                            z_subsets.append(list(np.concatenate((z_bottom_half, z_top_half))))
+                            z_subsets = np.concatenate((z_bottom_half, z_top_half))
+
+
+
+
+
+                            # init next dimension
+                            offsets_dimension = []
+                            # find base z values
+                            offsets = self.search(ConfigKey.MASTER, fiber_z_mode.parameters.value, 'offsets')
+                            for offset in offsets:
+                                random_offset = False
+                                if offset is None:
+                                    offset = 0.0
+                                    random_offset = True
+
+                                z_subsets_offset = [z + offset for z in z_subsets]
+
+                                fascicles_dimension = []
+                                for fascicle in xy_coordinates:
+
+                                    inners_dimension = []
+                                    for inner in fascicle:
+
+                                        fibers_dimension = []
+                                        for x, y in inner:  # get specific fiber (x, y point)
+
+                                            points = [(x, y, z) for z in z_subsets_offset]
+
+                                            if random_offset:
+                                                random_offset_value = delta_z * (random.random() - 0.5)
+                                                points = [(x, y, z + random_offset_value) for x, y, z in points]
+
+
+
+
+                                            fibers_dimension.append(points)
+                                        inners_dimension.append(fibers_dimension)
+                                    fascicles_dimension.append(inners_dimension)
+                                offsets_dimension.append(fascicles_dimension)
+                            subsets_dimension.append(offsets_dimension)
+                    fiber_mode_dimension.append(subsets_dimension)
+
+
 
                 else:  # UNMYELINATED
 
                     delta_z: float = self.search(ConfigKey.MASTER, *fiber_mode_search_params, 'delta_z')
-<<<<<<< HEAD
-
-                # init next dimension
-                offsets_dimension = []
-=======
                     z_top_half = np.arange(fiber_length/2, fiber_length+delta_z, delta_z)
                     z_bottom_half = -np.flip(z_top_half)+fiber_length
-                    z = np.concatenate((z_bottom_half[:-1], z_top_half))
->>>>>>> 49cd24b1
-
-                # find base z values
-                offsets = self.search(ConfigKey.MASTER, fiber_z_mode.parameters.value, 'offsets')
-                for offset in offsets:
-                    random_offset = False
-                    if offset is None:
-                        offset = 0.0
-                        random_offset = True
-
-
-
-                    for fascicle in fascicles:
-                        for inner in inners:
-                            for fiber in fibers:
+                    z_subset = np.concatenate((z_bottom_half[:-1], z_top_half))
+
+
+
 
 
 
