from typing import List
import matplotlib.pyplot as plt
import numpy as np

from src.core import Slide, Map
from src.utils import *


class Manager(Exceptionable, Configurable):

    def __init__(self, master_config: dict, exception_config: list, map_mode: SetupMode):

        Exceptionable.__init__(self, SetupMode.OLD, exception_config)
        Configurable.__init__(self, SetupMode.OLD, ConfigKey.MASTER, master_config)

        self.slides: List[Slide] = []

        self.map = Map(self.configs[ConfigKey.MASTER.value],
                       self.configs[ConfigKey.EXCEPTIONS.value],
                       map_mode)

    def scale(self, scale_bar_mask_path: str, scale_bar_length: float):
        """
        Scale all slides to the correct unit.
        :param scale_bar_mask_path: path to binary mask with white straight scale bar
        :param scale_bar_length: length (in global units as determined by config/user) of the scale bar
        """
        # load in image
        image_raw: np.ndarray = plt.imread(scale_bar_mask_path)
        # get maximum of each column (each "pixel" is a 4-item vector)
        row_of_column_maxes: np.ndarray = image_raw.max(0)
        # find the indices of columns in original image where the first pixel item was maxed (i.e. white)
        indices = np.where(row_of_column_maxes[:, 0] == max(row_of_column_maxes[:, 0]))[0]
        # find the length of the scale bar by finding total range of "max white" indices
        scale_bar_pixels = max(indices) - min(indices) + 1
        # calculate scale factor as unit/pixel
        factor = scale_bar_length / scale_bar_pixels
        # for each slide, scale to units
        for slide in self.slides:
            slide.scale(factor)

    def build_file_structure(self):
        # Builds folders and copies files
        samples_path = self.path(ConfigKey.MASTER, 'samples_path')

        for slide_info in self.map.slides:
            cassette: str = slide_info.cassette




    def populate(self):
        # Reads in the known files
        for slide_info in self.map.slides:
<<<<<<< HEAD
            cassette:str = slide_info.cassette
            # make the path, read in

            slide_info.

        sample_path = self.path(ConfigKey.MASTER, 'samples_path')

        if exist(os.path.isdir)

=======
            print(type(slide_info))
            print(slide_info)
            print(type(self.map.slides))
>>>>>>> 4ce9cea8









<|MERGE_RESOLUTION|>--- conflicted
+++ resolved
@@ -52,7 +52,7 @@
     def populate(self):
         # Reads in the known files
         for slide_info in self.map.slides:
-<<<<<<< HEAD
+
             cassette:str = slide_info.cassette
             # make the path, read in
 
@@ -62,11 +62,6 @@
 
         if exist(os.path.isdir)
 
-=======
-            print(type(slide_info))
-            print(slide_info)
-            print(type(self.map.slides))
->>>>>>> 4ce9cea8
 
 
 
@@ -75,4 +70,3 @@
 
 
 
-
