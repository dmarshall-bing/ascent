#!/usr/bin/env python3.7

"""
The copyrights of this software are owned by Duke University.
Please refer to the LICENSE.txt and README.txt files for licensing instructions.
The source code can be found on the following GitHub repository: https://github.com/wmglab-duke/ascent
"""

import os
import pickle
import re
from typing import Union, List, Tuple

import numpy as np
import matplotlib.colorbar as cbar
import matplotlib.colors as mplcolors
import matplotlib.pyplot as plt
import matplotlib.ticker as tick
from scipy import stats as stats
import pandas as pd

from src.core import Sample, Simulation, Slide
from src.utils import Exceptionable, Configurable, Saveable, SetupMode, Config, Object, FiberXYMode


class Query(Exceptionable, Configurable, Saveable):
    """
    IMPORTANT: MUST BE RUN FROM PROJECT LEVEL
    """

    def __init__(self, criteria: Union[str, dict]):
        """
        :param exceptions_config:
        """

        # set up superclasses
        Configurable.__init__(self)
        Exceptionable.__init__(self, SetupMode.NEW)

        self._ran: bool = False  # marker will be set to True one self.run() is called (as is successful)

        if isinstance(criteria, str):
            # this must be the path to the criteria
            self.add(SetupMode.NEW, Config.CRITERIA, criteria)
        elif isinstance(criteria, dict):
            # criteria was passed in as a dictionary!
            self.add(SetupMode.OLD, Config.CRITERIA, criteria)

        self._result = None  # begin with empty result

    def run(self):
        """
        Build query result using criteria
        :return: result as a dict
        """

        # initialize empty result
        result = {}

        # preliminarily find sample, model, and sim filter indices if applicable (else None)
        sample_indices = self.search(Config.CRITERIA, 'indices', 'sample', optional=True)
        if isinstance(sample_indices, int):
            sample_indices = [sample_indices]

        model_indices = self.search(Config.CRITERIA, 'indices', 'model', optional=True)
        if isinstance(model_indices, int):
            model_indices = [model_indices]

        sim_indices = self.search(Config.CRITERIA, 'indices', 'sim', optional=True)
        if isinstance(sim_indices, int):
            sim_indices = [sim_indices]

        # criteria for each layer
        sample_criteria = self.search(Config.CRITERIA, 'sample', optional=True)
        model_criteria = self.search(Config.CRITERIA, 'model', optional=True)
        sim_criteria = self.search(Config.CRITERIA, 'sim', optional=True)

        # control if missing sim criteria or both sim and model criteria
        include_downstream = self.search(Config.CRITERIA, 'include_downstream', optional=True)

        # labeling for samples level
        samples_key = 'samples'
        samples_dir = samples_key

        # init list of samples in result
        result[samples_key] = []

        # loop samples
        for sample in os.listdir(samples_dir):
            # skip this sample if applicable
            if sample.startswith('.'):
                continue
            if sample_indices is not None and int(sample) not in sample_indices:
                continue

            # if applicable, check against sample criteria
            if sample_criteria is not None:
                if not self._match(
                        sample_criteria,
                        self.load(os.path.join(samples_dir, sample, 'sample.json'))
                ):
                    continue

            # labeling for models level
            models_key = 'models'
            models_dir = os.path.join(samples_dir, sample, models_key)

            # post-filtering, add empty SAMPLE to result
            # important to remember that this is at END of list
            result[samples_key].append({
                'index': int(sample),
                models_key: []
            })

            # if no downstream criteria and NOT including downstream, skip lower loops
            # note also that the post loop removal of samples will be skipped (as we desire in this case)
            if (model_criteria is None) and (model_indices is None) \
                    and (sim_criteria is None) and (sim_indices is None) and (not include_downstream):
                continue

            # loop models
            for model in os.listdir(models_dir):
                # if there are filter indices for models, use them
                if model.startswith('.'):
                    continue
                if model_indices is not None and int(model) not in model_indices:
                    continue

                # if applicable, check against model criteria
                if model_criteria is not None:
                    if not self._match(
                            model_criteria,
                            self.load(os.path.join(models_dir, model, 'model.json'))
                    ):
                        continue

                # labeling for sims level
                sims_key = 'sims'
                sims_dir = os.path.join(models_dir, model, sims_key)

                # post-filtering, add empty MODEL to result
                # important to remember that this is at END of list
                result[samples_key][-1][models_key].append({
                    'index': int(model),
                    sims_key: []
                })

                # if no downstream criteria and NOT including downstream, skip lower loops
                # note also that the post loop removal of models will be skipped (as we desire in this case)
                if sim_criteria is None and not include_downstream:
                    continue

                # loop sims
                for sim in os.listdir(sims_dir):
                    if sim.startswith('.'):
                        continue
                    if sim_indices is not None and int(sim) not in sim_indices:
                        continue

                    # if applicable, check against model criteria
                    if sim_criteria is not None:
                        if not self._match(
                                sim_criteria,
                                self.load(os.path.join('config', 'user', 'sims', sim + '.json'))
                        ):
                            continue

                    # post-filtering, add SIM to result
                    result[samples_key][-1][models_key][-1][sims_key].append(int(sim))

                # remove extraneous model if no sims were found
                # only reached if sim_criteria not None
                if len(result[samples_key][-1][models_key][-1][sims_key]) == 0:
                    result[samples_key][-1][models_key].pop(-1)

            # remove extraneous sample if no sims were found
            # only reached if model_criteria not None
            if len(result[samples_key][-1][models_key]) == 0:
                result[samples_key].pop(-1)

        self._result = result

        return self

    def summary(self) -> dict:
        """
        Return result of self.run()... maybe add result statistics? (e.g. counts of samples, models, sims, etc.)
        :return:
        """
        if self._result is None:
            self.throw(53)

        return self._result

    def get_config(self, mode: Config, indices: List[int]) -> dict:
        """

        :return:
        """
        return self.load(self.build_path(mode, indices))

    def get_object(self, mode: Object, indices: List[int]) -> Union[Sample, Simulation]:
        """

        :return:
        """
        with open(self.build_path(mode, indices), 'rb') as obj:
            return pickle.load(obj)

    def build_path(self, mode: Union[Config, Object], indices: List[int] = None, just_directory: bool = False) -> str:
        """

        :param just_directory:
        :param mode:
        :param indices:
        :return:
        """

        result = str()

        if indices is None:
            indices = [0, 0, 0]  # dummy values... will be stripped from path later bc just_directory is set to True
            just_directory = True

        if mode == Config.SAMPLE:
            result = os.path.join('samples', str(indices[0]), 'sample.json')
        elif mode == Config.MODEL:
            result = os.path.join('samples', str(indices[0]), 'models', str(indices[1]), 'model.json')
        elif mode == Config.SIM:
            result = os.path.join('config', 'user', 'sims', '{}.json'.format(indices[0]))
        elif mode == Object.SAMPLE:
            result = os.path.join('samples', str(indices[0]), 'sample.obj')
        elif mode == Object.SIMULATION:
            result = os.path.join('samples', str(indices[0]), 'models', str(indices[1]), 'sims', str(indices[2]),
                                  'sim.obj')
        else:
            print('INVALID MODE: {}'.format(type(mode)))
            self.throw(55)

        if just_directory:
            result = os.path.join(*result.split(os.sep)[:-1])

        return result

    def _match(self, criteria: dict, data: dict) -> bool:
        """

        :param criteria:
        :param data:
        :return:
        """

        for key in criteria.keys():

            # ensure key is valid in data
            if key not in data:
                print('ERRONEOUS KEY: {}'.format(key))
                self.throw(54)

            # corresponding values
            c_val = criteria[key]
            d_val = data[key]

            # now lots of control flow - dependent on the types of the variables

            # if c_val is a dict, recurse
            if type(c_val) is dict:
                if not self._match(c_val, d_val):
                    # print('fail 0')
                    return False

            # neither c_val nor d_val are list
            elif not any([type(v) is list for v in (c_val, d_val)]):
                if not c_val == d_val:
                    # print('fail 1')
                    return False

            # c_val IS list, d_val IS NOT list
            elif type(c_val) is list and type(d_val) is not list:
                if d_val not in c_val:
                    # print('fail 2')
                    return False

            # c_val IS NOT list, d_val IS list
            elif type(c_val) is not list and type(d_val) is list:
                # "partial matches" indicates that other values may be present in d_val
                if not self.search(Config.CRITERIA, 'partial_matches') or c_val not in d_val:
                    # print('fail 3')
                    return False

            # both c_val and d_val are list
            else:  # all([type(v) is list for v in (c_val, d_val)]):
                # "partial matches" indicates that other values may be present in d_val
                if not self.search(Config.CRITERIA, 'partial_matches') or not all([c_i in d_val for c_i in c_val]):
                    # print('fail 4')
                    return False

        return True
    
    def voltage_time(self,
                 plot: bool = True,
                 plot_mode: str = 'average',
                 save_path: str = None,
                 plot_outers: bool = False,
                 rows_override: int = None,
                 add_colorbar: bool = True,
                 colorbar_mode: str = 'subplot',
                 colormap_str: str = 'coolwarm',
                 colorbar_text_size_override: int = None,
                 reverse_colormap: bool = True,
                 colorbar_aspect: int = None,
                 colomap_bounds_override: List[List[Tuple[float, float]]] = None,
                 track_colormap_bounds: bool = False,
                 track_colormap_bounds_offset_ratio: float = 0.0,
                 missing_color: Tuple[int, int, int, int] = (1, 0, 0, 1),
                 title_toggle: bool = True,
                 subplot_title_toggle: bool = True,
                 tick_count: int = 5,
                 tick_bounds: bool = False,
                 show_orientation_point: bool = True,
                 subplot_assign: str = 'standard',
                 min_max_ticks: bool = False,
                 cutoff_thresh: bool = 0,
                 suprathresh_color: Tuple[int, int, int, int] = (0, 1, 0, 1),
                 subthresh_color: Tuple[int, int, int, int] = (0, 0, 1, 1),
                 select_fascicles: List = None
                 ):

        """
        Generate activation thresholds heatmaps

        Each plot represents a single 1-dimensional simulation, with each subplot representing a single value from the
        parameter that is being iterated over. For instace, a sim with many different fiber diamaters will have each subplot
        represent a single fiber diameter. In a future release, multidimensional sims will be accounted for; this may
        illicit changing the underlying data structure.

        Args:
            plot (bool, optional): Show plots via matplotlib. Defaults to True.
            plot_mode (str, optional):
                'average': each inner is filled with the color corresponding to the average of its fiber thresholds
                'individual': each fiber is plotted individually with its corresponding color.
                Defaults to 'average'.
            save_path (str, optional): Path to which plots are saved as PNG files. If None, will not save. Defaults to None.
            plot_outers (bool, optional): Draw outer perineurium trace. Defaults to False.
            rows_override (int, optional):
                Force number of rows; this number <= number of items in sim dimension (i.e., fiber diameters).
                If None, an arrangement closest to a square will be chosen. Defaults to None.
            colorbar_mode (str, optional):
                'subplot': one colorbar/colormap per subplot (i.e., one colorbar for each nsim)
                'figure': one colorbar for the entire figure (i.e., all colors are on same scale).
                Defaults to 'subplot'.
            colormap_str (str, optional): Matplotlib colormap theme. Defaults to 'coolwarm'.
            colorbar_text_size_override (int, optional): Override system default for colorbar text size. Defaults to None.
            reverse_colormap (bool, optional): Invert direction of colormap. Defaults to True.
            colorbar_aspect (int, optional): Override system default for color aspect ratio. Defaults to None.
            colomap_bounds_override (List[List[Tuple[float, float]]], optional):
                List (an item per sim/figure), where each item is a list of tuples (bounds for each subplot).
                These bounds may be generated as output by toggling the `track_colormap_bounds` parameter.  Defaults to None.
            track_colormap_bounds (bool, optional): Output colormap bounds in format described above. Defaults to False.
            track_colormap_bounds_offset_ratio (float, optional):
                Step bound extremes towards mean by ratio. This can be helpful when a few fascicle have thresholds that
                are drastically different than the rest of the fascicles. Assumes sims are in order, starting from 0.
                Defaults to 0.0.
            missing_color (Tuple[int, int, int, int], optional):
                RGBA Color to represent missing thresholds. Defaults to (1, 0, 0, 1) (red).
            title_toggle (bool, optional): Plot title. Defaults to True.
            subplot_title_toggle (bool, optional): Plot subplot title. Defaults to True.
            tick_count (int, optional): Colorbar tick count. Defaults to 2.
            tick_bounds (bool, optional): Ticks only at min and max of colorbar (override tick_count). Defaults to False.
            show_orientation_point (bool, optional):
                If an orientation mask was used, plot the direction as a dot outside of the nerve trace. Defaults to True.
                        :param subthresh_color:
            :param suprathresh_color:
            :param cutoff_thresh:
            :param show_orientation_point:
            :param tick_bounds:
            :param tick_count:
            :param subplot_title_toggle:
            :param title_toggle:
            :param missing_color:
            :param track_colormap_bounds_offset_ratio:
            :param track_colormap_bounds:
            :param colorbar_aspect:
            :param reverse_colormap:
            :param colorbar_text_size_override:
            :param colormap_str:
            :param colorbar_mode:
            :param plot_outers:
            :param rows_override:
            :param save_path:
            :param plot:
            :param add_colorbar:
            :param plot_mode:
            :param colomap_bounds_override:
            :param min_max_ticks:
            :param subplot_assign:

        Returns:
            matplotlib.pyplot.Figure: Handle to final figure (uses .gcf())
        """

        if self._result is None:
            self.throw(66)

        def _renumber_subplot(my_n: int, my_rows: int, my_cols: int):

            classic_indices = [[0 for x in range(my_cols)] for y in range(my_rows)]
            renumber_indices = [[0 for x in range(my_cols)] for y in range(my_rows)]
            new_n = 0

            if my_n == 0:
                new_n = 0
            else:
                ind = 0
                for row_ind in range(my_rows):
                    for col_ind in range(my_cols):
                        classic_indices[row_ind][col_ind] = ind
                        ind += 1

                ind = 0
                for col_ind in range(my_cols):
                    for row_ind in range(my_rows):
                        renumber_indices[row_ind][col_ind] = ind
                        ind += 1

                # find row
                for row_ind in range(my_rows):
                    if renumber_indices[row_ind].__contains__(my_n):
                        rw = row_ind
                        cl = renumber_indices[row_ind].index(my_n)
                        new_n = classic_indices[rw][cl]

            return new_n
        plt.rcParams.update({'font.size': 20})

        # loop samples
        sample_results: dict
        for num_sam, sample_results in enumerate(self._result.get('samples', [])):
            sample_index = sample_results['index']
            sample_object: Sample = self.get_object(Object.SAMPLE, [sample_index])
            sample_config: dict = self.get_config(Config.SAMPLE, [sample_index])
            slide = sample_object.slides[0]
            n_inners = sum(len(fasc.inners) for fasc in slide.fascicles)

            # init colormap bounds tracking
            tracking_sim_index = None
            colormap_bounds_tracking: List[Tuple[float, float]] = []

            # offset for consecutive samples with colormap bounds override

            print('sample: {}'.format(sample_index))

            # loop models
            model_results: dict
            for model_results in sample_results.get('models', []):
                model_index = model_results['index']

                print('\tmodel: {}'.format(model_index))

                # calculate orientation point location (i.e., contact location)
                orientation_point = None
                if slide.orientation_point is not None:
                    r = slide.nerve.mean_radius() * 1.15  # scale up so orientation point is outside nerve
                    # theta = np.arctan2(*tuple(np.flip(slide.nerve.points[slide.orientation_point_index][:2])))
                    theta = np.arctan2(*tuple(np.flip(slide.orientation_point)))
                    theta += np.deg2rad(
                        self.get_config(Config.MODEL, [sample_index, model_index]).get('cuff').get('rotate').get(
                            'add_ang')
                    )
                    orientation_point = r * np.cos(theta), r * np.sin(theta)

                # loop sims
                for sim_index in model_results.get('sims', []):
                    sim_object = self.get_object(Object.SIMULATION, [sample_index, model_index, sim_index])

                    print('\t\tsim: {}'.format(sim_index))
                    
                    for innum in range(n_inners):

                        # init figure with subplots
                        master_product_count = len(sim_object.master_product_indices)
                        rows = int(np.floor(np.sqrt(master_product_count))) if rows_override is None else rows_override
                        cols = int(np.ceil(master_product_count / rows))
                        # figure, axes = plt.subplots(2, 5, constrained_layout=False, figsize=(25, 20))
                        figure, axes = plt.subplots(rows, cols, constrained_layout=False, figsize=(25, 20))
                        axes = np.array(axes)
                        axes = axes.reshape(-1)
    
                        # loop nsims
                        for n, (potentials_product_index, waveform_index) in enumerate(sim_object.master_product_indices):
                            active_src_index, fiberset_index = sim_object.potentials_product[potentials_product_index]
    
                            # fetch axis
                            ax: plt.Axes = axes[n if subplot_assign == "standard" else _renumber_subplot(n, 2, 5)]
    
                            # fetch sim information
                            sim_dir = self.build_path(Object.SIMULATION, [sample_index, model_index, sim_index],
                                                      just_directory=True)
                            n_sim_dir = os.path.join(sim_dir, 'n_sims', str(n))
                            # fiberset_dir = os.path.join(sim_dir, 'fibersets', str(fiberset_index))
    
                            # fetch thresholds, then find min and max
                            thresholds = []
                            missing_indices = []
    
                            vmpath = os.path.join(n_sim_dir, 'data', 'outputs',
                                                           'Vm_time_inner{}_fiber0_amp0.dat'.format(innum))
                            
                            vm=np.loadtxt(vmpath,skiprows=1)[:, 0:]
                            
                            if vm.shape[1]!=2:
                                self.throw()
                                
                            t=vm[:,0][:5000]
                            v=vm[:,1][:5000]
                            ax.plot(t,v)
                            
                            # figure title -- make arbitrary, hard-coded subplot title modifications here (add elif's)
                            title = ''
                            for fib_key_name, fib_key_value in zip(sim_object.fiberset_key,
                                                                   sim_object.fiberset_product[fiberset_index]):
    
                                if fib_key_name == 'fibers->z_parameters->diameter':
                                    title = u'{} fd: {} \u03bcm'.format(title, fib_key_value)
                                else:
                                    # default title
                                    title = '{} {}:{}'.format(title, fib_key_name, fib_key_value)
                            title+='\n'
                            for wave_key_name, wave_key_value in zip(sim_object.wave_key,
                                                                     sim_object.wave_product[waveform_index]):
                                if wave_key_name == 'waveform->BIPHASIC_PULSE_TRAIN->pulse_width':
                                    title = '{} pw: {} ms'.format(title, wave_key_value)
                                else:
                                    title = '{} {}:{}'.format(title, wave_key_name, wave_key_value)
    
                            # set title
                            if subplot_title_toggle:
                                ax.set_title(title)
                            ax.set_ylabel('V (mv)',rotation=90)
                            ax.set_xlabel('Time (ms)',rotation=0)
                        plt.gcf().tight_layout(rect=[0, 0.03, 1, 0.95])
    
                        # set super title
                        if title_toggle:
                            plt.suptitle(
                                'Voltage/t: {} (model {}, sim {}, inner {})'.format(
                                    sample_config.get('sample'),
                                    model_index,
                                    sim_index,
                                    innum
                                ),
                                size=40
                            )
                        
                        # save figure as png
                        if save_path is not None:
                            if not os.path.exists(save_path):
                                os.makedirs(save_path)
                            dest = '{}{}{}_{}_{}.png'.format(save_path, os.sep, sample_index, model_index, sim_index)
                            figure.savefig(dest, dpi=300)
                            # print('done')
    
                        # plot figure
                        if plot:
                            plt.show()

        return plt.gcf(), axes

    def heatmaps(self,
                 plot: bool = True,
                 plot_mode: str = 'average',
                 save_path: str = None,
                 plot_outers: bool = False,
                 rows_override: int = None,
                 add_colorbar: bool = True,
                 colorbar_mode: str = 'subplot',
                 colormap_str: str = 'coolwarm',
                 colorbar_text_size_override: int = None,
                 reverse_colormap: bool = True,
                 colorbar_aspect: int = None,
                 colomap_bounds_override: List[List[Tuple[float, float]]] = None,
                 track_colormap_bounds: bool = False,
                 track_colormap_bounds_offset_ratio: float = 0.0,
                 missing_color: Tuple[int, int, int, int] = (1, 0, 0, 1),
                 title_toggle: bool = True,
                 subplot_title_toggle: bool = True,
                 tick_count: int = 5,
                 tick_bounds: bool = False,
                 show_orientation_point: bool = True,
                 subplot_assign: str = 'standard',
                 min_max_ticks: bool = False,
                 cutoff_thresh: bool = 0,
                 suprathresh_color: Tuple[int, int, int, int] = (0, 1, 0, 1),
                 subthresh_color: Tuple[int, int, int, int] = (0, 0, 1, 1),
                 select_fascicles: List = None,
                 alltitle = False,
                 microamps=False
                 ):

        """
        Generate activation thresholds heatmaps

        Each plot represents a single 1-dimensional simulation, with each subplot representing a single value from the
        parameter that is being iterated over. For instace, a sim with many different fiber diamaters will have each subplot
        represent a single fiber diameter. In a future release, multidimensional sims will be accounted for; this may
        illicit changing the underlying data structure.

        Args:
            plot (bool, optional): Show plots via matplotlib. Defaults to True.
            plot_mode (str, optional):
                'average': each inner is filled with the color corresponding to the average of its fiber thresholds
                'individual': each fiber is plotted individually with its corresponding color.
                Defaults to 'average'.
            save_path (str, optional): Path to which plots are saved as PNG files. If None, will not save. Defaults to None.
            plot_outers (bool, optional): Draw outer perineurium trace. Defaults to False.
            rows_override (int, optional):
                Force number of rows; this number <= number of items in sim dimension (i.e., fiber diameters).
                If None, an arrangement closest to a square will be chosen. Defaults to None.
            colorbar_mode (str, optional):
                'subplot': one colorbar/colormap per subplot (i.e., one colorbar for each nsim)
                'figure': one colorbar for the entire figure (i.e., all colors are on same scale).
                Defaults to 'subplot'.
            colormap_str (str, optional): Matplotlib colormap theme. Defaults to 'coolwarm'.
            colorbar_text_size_override (int, optional): Override system default for colorbar text size. Defaults to None.
            reverse_colormap (bool, optional): Invert direction of colormap. Defaults to True.
            colorbar_aspect (int, optional): Override system default for color aspect ratio. Defaults to None.
            colomap_bounds_override (List[List[Tuple[float, float]]], optional):
                List (an item per sim/figure), where each item is a list of tuples (bounds for each subplot).
                These bounds may be generated as output by toggling the `track_colormap_bounds` parameter.  Defaults to None.
            track_colormap_bounds (bool, optional): Output colormap bounds in format described above. Defaults to False.
            track_colormap_bounds_offset_ratio (float, optional):
                Step bound extremes towards mean by ratio. This can be helpful when a few fascicle have thresholds that
                are drastically different than the rest of the fascicles. Assumes sims are in order, starting from 0.
                Defaults to 0.0.
            missing_color (Tuple[int, int, int, int], optional):
                RGBA Color to represent missing thresholds. Defaults to (1, 0, 0, 1) (red).
            title_toggle (bool, optional): Plot title. Defaults to True.
            subplot_title_toggle (bool, optional): Plot subplot title. Defaults to True.
            tick_count (int, optional): Colorbar tick count. Defaults to 2.
            tick_bounds (bool, optional): Ticks only at min and max of colorbar (override tick_count). Defaults to False.
            show_orientation_point (bool, optional):
                If an orientation mask was used, plot the direction as a dot outside of the nerve trace. Defaults to True.
                        :param subthresh_color:
            :param suprathresh_color:
            :param cutoff_thresh:
            :param show_orientation_point:
            :param tick_bounds:
            :param tick_count:
            :param subplot_title_toggle:
            :param title_toggle:
            :param missing_color:
            :param track_colormap_bounds_offset_ratio:
            :param track_colormap_bounds:
            :param colorbar_aspect:
            :param reverse_colormap:
            :param colorbar_text_size_override:
            :param colormap_str:
            :param colorbar_mode:
            :param plot_outers:
            :param rows_override:
            :param save_path:
            :param plot:
            :param add_colorbar:
            :param plot_mode:
            :param colomap_bounds_override:
            :param min_max_ticks:
            :param subplot_assign:

        Returns:
            matplotlib.pyplot.Figure: Handle to final figure (uses .gcf())
        """

        if self._result is None:
            self.throw(66)

        def _renumber_subplot(my_n: int, my_rows: int, my_cols: int):

            classic_indices = [[0 for x in range(my_cols)] for y in range(my_rows)]
            renumber_indices = [[0 for x in range(my_cols)] for y in range(my_rows)]
            new_n = 0

            if my_n == 0:
                new_n = 0
            else:
                ind = 0
                for row_ind in range(my_rows):
                    for col_ind in range(my_cols):
                        classic_indices[row_ind][col_ind] = ind
                        ind += 1

                ind = 0
                for col_ind in range(my_cols):
                    for row_ind in range(my_rows):
                        renumber_indices[row_ind][col_ind] = ind
                        ind += 1

                # find row
                for row_ind in range(my_rows):
                    if renumber_indices[row_ind].__contains__(my_n):
                        rw = row_ind
                        cl = renumber_indices[row_ind].index(my_n)
                        new_n = classic_indices[rw][cl]

            return new_n

        # loop samples
        sample_results: dict
        for num_sam, sample_results in enumerate(self._result.get('samples', [])):
            sample_index = sample_results['index']
            sample_object: Sample = self.get_object(Object.SAMPLE, [sample_index])
            sample_config: dict = self.get_config(Config.SAMPLE, [sample_index])
            slide = sample_object.slides[0]
            n_inners = sum(len(fasc.inners) for fasc in slide.fascicles)

            # init colormap bounds tracking
            tracking_sim_index = None
            colormap_bounds_tracking: List[Tuple[float, float]] = []

            # offset for consecutive samples with colormap bounds override

            print('sample: {}'.format(sample_index))

            # loop models
            model_results: dict
            for model_results in sample_results.get('models', []):
                model_index = model_results['index']

                print('\tmodel: {}'.format(model_index))

                # calculate orientation point location (i.e., contact location)
                orientation_point = None
                if slide.orientation_point is not None:
                    r = slide.nerve.mean_radius() * 1.15  # scale up so orientation point is outside nerve
                    # theta = np.arctan2(*tuple(np.flip(slide.nerve.points[slide.orientation_point_index][:2])))
                    theta = np.arctan2(*tuple(np.flip(slide.orientation_point)))
                    theta += np.deg2rad(
                        self.get_config(Config.MODEL, [sample_index, model_index]).get('cuff').get('rotate').get(
                            'add_ang')
                    )
                    orientation_point = r * np.cos(theta), r * np.sin(theta)

                # loop sims
                for sim_index in model_results.get('sims', []):
                    sim_object = self.get_object(Object.SIMULATION, [sample_index, model_index, sim_index])

                    # update tracking colormap bounds
                    if track_colormap_bounds:

                        if tracking_sim_index is None:
                            tracking_sim_index = sim_index

                        if sim_index == tracking_sim_index:
                            if len(colormap_bounds_tracking) == 0:
                                colormap_bounds_tracking = [(1e10, 0)] * len(sim_object.master_product_indices)

                    print('\t\tsim: {}'.format(sim_index))

                    # init figure with subplots
                    master_product_count = len(sim_object.master_product_indices)
                    rows = int(np.floor(np.sqrt(master_product_count))) if rows_override is None else rows_override
                    cols = int(np.ceil(master_product_count / rows))
                    # figure, axes = plt.subplots(2, 5, constrained_layout=False, figsize=(25, 20))
                    figure, axes = plt.subplots(rows, cols, constrained_layout=False, figsize=(25, 20))
                    axes = np.array(axes)
                    axes = axes.reshape(-1)


                    # loop nsims
                    for n, (potentials_product_index, waveform_index) in enumerate(sim_object.master_product_indices):
                        active_src_index, fiberset_index = sim_object.potentials_product[potentials_product_index]

                        # fetch axis
                        ax: plt.Axes = axes[n if subplot_assign == "standard" else _renumber_subplot(n, 2, 5)]
                        # fetch sim information
                        sim_dir = self.build_path(Object.SIMULATION, [sample_index, model_index, sim_index],
                                                  just_directory=True)
                        n_sim_dir = os.path.join(sim_dir, 'n_sims', str(n))
                        # fiberset_dir = os.path.join(sim_dir, 'fibersets', str(fiberset_index))

                        # fetch thresholds, then find min and max
                        thresholds = []
                        missing_indices = []

                        if plot_mode == 'fiber0' or plot_mode == 'on_off':
                            if n_inners==1:
                                self.throw(131)
                            for i in range(n_inners):
                                if select_fascicles is None or select_fascicles[i]:
                                    thresh_path = os.path.join(n_sim_dir, 'data', 'outputs',
                                                               'thresh_inner{}_fiber0.dat'.format(i))
                                    if os.path.exists(thresh_path):
                                        threshold = abs(np.loadtxt(thresh_path))
                                        if len(np.atleast_1d(threshold)) > 1:
                                            threshold = threshold[-1]
                                        if threshold > 500:
                                            missing_indices.append(i)
                                            print('TOO BIG: {}'.format(thresh_path))
                                        else:
                                            thresholds.append(threshold)
                                    else:
                                        missing_indices.append(i)
                                        print('MISSING: {}'.format(thresh_path))
                                else:
                                    thresholds.append(np.nan)

                        elif plot_mode == 'fibers':
                            for i in range(len(sim_object.fibersets[0].fibers)):
                                inner_ind,fiber_ind = sim_object.indices_fib_to_n(0,i)
                                if select_fascicles is None or select_fascicles[inner_ind]:
                                    thresh_path = os.path.join(n_sim_dir, 'data', 'outputs',
                                                               'thresh_inner{}_fiber{}.dat'.format(
                                                                   inner_ind,
                                                                   fiber_ind
                                                               ))
                                    if os.path.exists(thresh_path):
                                        threshold = abs(np.loadtxt(thresh_path))
                                        if len(np.atleast_1d(threshold)) > 1:
                                            threshold = threshold[-1]
                                        thresholds.append(threshold)
                                    else:
                                        missing_indices.append((inner_ind, fiber_ind))
                                        print('MISSING: {}'.format(thresh_path))
                                else:
<<<<<<< HEAD
                                    for fiber_ind in range(len(sim_object.fibersets[0].out_to_fib[inner_ind][0])):
                                        thresholds.append(np.nan)
                        if microamps:
                            thresholds = [x*1000 for x in thresholds]
=======
                                    thresholds.append(np.nan)

>>>>>>> 7adcd0dc
                        max_thresh = np.nanmax(thresholds)
                        min_thresh = np.nanmin(thresholds)

                        # update tracking colormap bounds
                        if track_colormap_bounds and sim_index == tracking_sim_index:
                            colormap_bounds_tracking[n] = (
                                min(colormap_bounds_tracking[n][0],
                                    min_thresh * (1 + track_colormap_bounds_offset_ratio)),
                                max(colormap_bounds_tracking[n][1],
                                    max_thresh * (1 - track_colormap_bounds_offset_ratio))
                            )

                        # override colormap bounds
                        if colomap_bounds_override is not None:
                            min_thresh, max_thresh = colomap_bounds_override[n]

                        # generate colors from colorbar and thresholds
                        # print('min: {} \t max:{}'.format(min_thresh, max_thresh))
                        cmap = plt.cm.get_cmap(colormap_str)
                        cmap.set_bad(color='w')

                        if reverse_colormap:
                            cmap = cmap.reversed()

                        colors = []
                        offset = 0
                        if plot_mode == 'fiber0':
                            for i in range(n_inners):
                                actual_i = i - offset
                                if actual_i not in missing_indices:
                                    if select_fascicles is not None and not select_fascicles[actual_i]:
                                        # colors.append(tuple((0, 0, 0, 0)))  # missing_color
                                        colors.append(cmap(np.nan))  # missing_color
                                    else:
                                        mapped = (thresholds[actual_i] - min_thresh) / (max_thresh - min_thresh)
                                        colors.append(tuple(cmap(mapped)))

                                elif actual_i in missing_indices:
                                    # NOTE: PLOTS MISSING VALUES AS RED
                                    offset += 1
                                    colors.append(missing_color)  # missing_color

                        elif plot_mode == 'fibers':
                            loop_fiber = 0
                            for i in range(len(sim_object.fibersets[0].fibers)):
                                inner_ind,fiber_ind = sim_object.indices_fib_to_n(0,i)      
                                if (inner_ind, fiber_ind) not in missing_indices:
                                    colors.append(tuple(
                                        cmap((thresholds[loop_fiber] - min_thresh) / (max_thresh - min_thresh))))
                                    loop_fiber += 1
                                else:
                                    # NOTE: PLOTS MISSING VALUES AS RED
                                    offset += 1
                                    colors.append(missing_color)
                                    
                        elif plot_mode == 'on_off':
                            for i in range(n_inners):
                                actual_i = i - offset
                                if i not in missing_indices:
                                    if thresholds[actual_i] > cutoff_thresh:
                                        colors.append(suprathresh_color)
                                    else:
                                        colors.append(subthresh_color)
                                else:
                                    # NOTE: PLOTS MISSING VALUES AS RED
                                    offset += 1
                                    colors.append(missing_color)

                        # figure title -- make arbitrary, hard-coded subplot title modifications here (add elif's)
                        title = ''
                        for fib_key_name, fib_key_value in zip(sim_object.fiberset_key,
                                                               sim_object.fiberset_product[fiberset_index]):
                            if alltitle:
    
                                if fib_key_name == 'fibers->z_parameters->diameter':
                                    title = u'{} fiber diameter: {} \u03bcm'.format(title, fib_key_value)
                                else:
                                    # default title
                                    title = '{} {}:{}'.format(title, fib_key_name, fib_key_value)
                                title+='\n'
                            elif waveform_index==0:
                                ax.set_ylabel('{}'.format(fib_key_value),fontsize=35,rotation=0,labelpad = 20)

                        for wave_key_name, wave_key_value in zip(sim_object.wave_key,
                                                                 sim_object.wave_product[waveform_index]):
                            if alltitle:
                                if wave_key_name == 'waveform->BIPHASIC_PULSE_TRAIN->pulse_width':
                                    title = '{} pulse width: {} ms'.format(title, wave_key_value)
                                else:
                                    title = '{} {}:{}'.format(title, wave_key_name, wave_key_value)
                            elif potentials_product_index==max([x[0] for x in sim_object.master_product_indices]):
                                ax.set_xlabel('{}'.format(wave_key_value),fontsize=35,rotation=0)
                        ax.spines['left'].set_visible(False)
                        ax.spines['top'].set_visible(False)
                        ax.spines['right'].set_visible(False)
                        ax.spines['bottom'].set_visible(False)
                        ax.set_xticks([])
                        ax.set_yticks([])


                        # set title
                        if subplot_title_toggle and alltitle:
                            ax.set_title(title, fontsize=25)
                            
                        # plot orientation point if applicable
                        if orientation_point is not None and show_orientation_point is True:
                            # ax.plot(*tuple(slide.nerve.points[slide.orientation_point_index][:2]), 'b*')
                            ax.plot(*orientation_point, 'o', markersize=30, color='red')

                        if add_colorbar:
                            if not microamps:
                                cb_label = r'mA'
                            else:
                                cb_label = u'\u03bcA'
                            cb: cbar.Colorbar = plt.colorbar(
                                mappable=plt.cm.ScalarMappable(
                                    cmap=cmap,
                                    norm=mplcolors.Normalize(vmin=min_thresh, vmax=max_thresh)
                                ),
                                ticks=tick.MaxNLocator(nbins=tick_count) if not min_max_ticks else [min_thresh,
                                                                                                    max_thresh],
                                ax=ax,
                                orientation='vertical',
                                # label=cb_label,
                                aspect=colorbar_aspect if colorbar_aspect is not None else 20,
                                format='%0.2f',
                            )
                            cb.set_label(cb_label,fontsize=colorbar_text_size_override if (
                                    colorbar_text_size_override is not None) else 25 ,rotation=90)
                            # colorbar font size
                            if colorbar_text_size_override is not None:
                                cb.ax.tick_params(labelsize=colorbar_text_size_override if (
                                        colorbar_text_size_override is not None) else 25)
                                
                        if plot_mode == 'fiber0' or plot_mode == 'on_off':
                            # plot slide (nerve and fascicles, defaulting to no outers)
                            sample_object.slides[0].plot(final=False, fix_aspect_ratio=True, fascicle_colors=colors,
                                                         ax=ax, outers_flag=plot_outers, inner_format='k-')
                        elif plot_mode == 'fibers':
                            sample_object.slides[0].plot(final=False, fix_aspect_ratio=True, ax=ax,
                                                         outers_flag=plot_outers, inner_format='k-')
                            sim_object.fibersets[0].plot(ax=ax, fiber_colors=colors, size=20)
                    
                    plt.gcf().tight_layout(rect=[0, 0.03, 1, 0.95])

                    # set super title
                    if title_toggle:
                        plt.suptitle(
                            'Activation thresholds: {} (model {}, sim {})'.format(
                                sample_config.get('sample'),
                                model_index,
                                sim_index
                            ),
                            size=40
                        )
                    if not alltitle:  
                        plt.gcf().text(0.5,0.01,"pulse width (ms)", ha="center", va="center",fontsize=35)
                        plt.gcf().text(-0.02,0.5, "fiber diameter (um)" , ha="center", va="center", rotation=90,fontsize=35)

                    # plt.tight_layout(pad=0)
                    # plt.tight_layout(pad=5.0)

                    # save figure as png
                    if save_path is not None:
                        if not os.path.exists(save_path):
                            os.makedirs(save_path)
                        dest = '{}{}{}_{}_{}.png'.format(save_path, os.sep, sample_index, model_index, sim_index)
                        figure.savefig(dest, dpi=300)
                        # print('done')

                    # plot figure
                    if plot:
                        plt.show()

            if track_colormap_bounds:
                print('BOUNDS:\n[')
                for bounds in colormap_bounds_tracking:
                    print('\t{},'.format(bounds))
                print(']')

        # return plt.gcf(), axes, colormap_bounds_tracking
        return plt.gcf(), axes, colormap_bounds_tracking

    def barcharts_compare_models(self,
                                 sim_index: int = None,
                                 model_indices: List[int] = None,
                                 model_labels: List[str] = None,
                                 title: str = 'Activation Thresholds',
                                 plot: bool = True,
                                 save_path: str = None,
                                 width: float = 0.8,
                                 capsize: float = 5,
                                 fascicle_filter_indices: List[int] = None,
                                 logscale: bool = False,
                                 sl: bool = False):
        """

        :param sl:
        :param logscale:
        :param fascicle_filter_indices:
        :param capsize:
        :param width:
        :param title:
        :param model_labels:
        :param model_indices:
        :param sim_index:
        :param nsim_indices:
        :param plot:
        :param save_path:
        :return:
        """

        # quick helper class for storing data values
        class DataPoint():
            def __init__(self, value: float, error: float = None):
                self.value = value
                self.error = error

        # warning
        print('NOTE: assumes a SINGLE dimension for the selected sim (functionality defined otherwise)')

        # validation
        if self._result is None:
            self.throw(66)

        if model_indices is None:
            model_indices = self.search(Config.CRITERIA, 'indices', 'model')

        if model_labels is None:
            model_labels = ['Model {}'.format(i) for i in model_indices]

        if sim_index is None:
            sim_index = self.search(Config.CRITERIA, 'indices', 'sim')[0]

        if not len(model_labels) == len(model_indices):
            self.throw(67)

        # more metadata
        sample_indices = [sample_result['index'] for sample_result in self._result['samples']]
        comparison_key: str = \
            list(self.get_object(Object.SIMULATION, [sample_indices[0], model_indices[0], sim_index]).factors.keys())[0]

        # summary of functionality
        print('For samples {}, comparing sim {} of models {} along dimension \"{}\"'.format(
            sample_indices,
            sim_index,
            model_indices,
            comparison_key)
        )

        # loop samples
        sample_results: dict
        for sample_results in self._result.get('samples', []):
            sample_index = sample_results['index']
            sample_object: Sample = self.get_object(Object.SAMPLE, [sample_index])
            sample_config: dict = self.get_config(Config.SAMPLE, [sample_index])
            slide: Slide = sample_object.slides[0]
            n_inners = sum(len(fasc.inners) for fasc in slide.fascicles)

            print('sample: {}'.format(sample_index))

            # init fig, ax
            fig: plt.Figure
            ax: plt.Axes
            fig, ax = plt.subplots()

            # x label
            xlabel = comparison_key.split('->')[-1]
            if xlabel == 'diameter':
                ax.set_xlabel('Axon Diameter (µm)')
            else:
                # ax.set_xlabel(xlabel)
                ax.set_xlabel('Pulse Width (\u03bcs)')
            # y label
            ax.set_ylabel('Activation Threshold (mA)')

            # init x group labels
            xlabels = []
            first_iteration: bool = True  # for appending to xlabels (only do this first time around)

            # init master data container (indices or outer list correspond to each model)
            sample_data: List[List[DataPoint]] = []

            # loop models
            model_results: dict
            for model_results in sample_results.get('models', []):
                model_index = model_results['index']

                print('\tmodel: {}'.format(model_index))

                # init data container for this model
                model_data: List[DataPoint] = []

                # sim index is already set from input, so no need to loop
                sim_object = self.get_object(Object.SIMULATION, [sample_index, model_index, sim_index])

                # validate sim object
                if len(sim_object.factors) != 1:
                    self.throw(68)
                if not list(sim_object.factors.keys())[0] == comparison_key:
                    self.throw(69)

                # whether the comparison key is for 'fiber' or 'wave', the nsims will always be in order!
                # this realization allows us to simply loop through the factors in sim.factors[key] and treat the
                # indices as if they were the nsim indices
                for nsim_index, nsim_value in enumerate(sim_object.factors[comparison_key]):

                    # this x group label
                    if first_iteration:
                        # print(nsim_value)
                        xlabels.append(int(nsim_value * 1000))

                    # default fiberset index to 0
                    fiberset_index: int = 0
                    if comparison_key.split('->')[0] == 'fibers':
                        fiberset_index = nsim_index  # if dimension is fibers, use correct fiberset

                    # fetch outer->inner->fiber and out->inner maps
                    out_in_fib, out_in = sim_object.fiberset_map_pairs[fiberset_index]

                    # build base dirs for fetching thresholds
                    sim_dir = self.build_path(Object.SIMULATION,
                                              [sample_index, model_index, sim_index],
                                              just_directory=True)
                    n_sim_dir = os.path.join(sim_dir, 'n_sims', str(nsim_index))

                    # init thresholds container for this model, sim, nsim
                    thresholds: List[float] = []

                    # fetch all thresholds
                    for inner in (range(n_inners) if not sl else [0]):
                        print(n_inners)
                        print(inner)
                        outer = 0
                        try:
                            outer = [index for index, inners in enumerate(out_in) if inner in inners][0]
                        except:
                            outer = 0

                        if (fascicle_filter_indices is not None) and (outer not in fascicle_filter_indices):
                            continue

                        try:
                            for local_fiber_index, _ in enumerate(out_in_fib[outer][out_in[outer].index(inner)]):
                                thresh_path = os.path.join(n_sim_dir,
                                                           'data',
                                                           'outputs',
                                                           'thresh_inner{}_fiber{}.dat'.format(inner,
                                                                                               local_fiber_index))
                                threshold = np.loadtxt(thresh_path)
                                if threshold.size > 1:
                                    threshold = threshold[-1]
                                thresholds.append(abs(threshold))

                        except:
                            for local_fiber_index, _ in enumerate([0]):
                                thresh_path = os.path.join(n_sim_dir,
                                                           'data',
                                                           'outputs',
                                                           'thresh_inner{}_fiber{}.dat'.format(inner,
                                                                                               local_fiber_index))
                                threshold = np.loadtxt(thresh_path)
                                if threshold.size > 1:
                                    threshold = threshold[-1]
                                thresholds.append(abs(threshold))

                    thresholds: np.ndarray = np.array(thresholds)

                    model_data.append(
                        DataPoint(np.mean(thresholds), np.std(thresholds, ddof=1) if len(thresholds) > 1 else None))

                first_iteration = False

                sample_data.append(model_data)

            # make the bars
            x_vals = np.arange(len(sample_data[0]))
            n_models = len(sample_data)
            effective_width = width / n_models

            for model_index, model_data in enumerate(sample_data):
                errors = [data.error for data in model_data]
                errors_valid = all([data.error is not None for data in model_data])
                ax.bar(
                    x=x_vals - ((n_models - 1) * effective_width / 2) + (effective_width * model_index),
                    height=[data.value for data in model_data],
                    width=effective_width,
                    label=model_labels[model_index],
                    yerr=errors if errors_valid else None,
                    capsize=capsize
                )

            # add x-axis values
            ax.set_xticks(x_vals)
            ax.set_xticklabels(xlabels)

            # set log scale
            if logscale:
                ax.set_yscale('log')

            # title
            title = '{} for sample {}'.format(title, sample_config['sample'])
            if fascicle_filter_indices is not None:
                if len(fascicle_filter_indices) == 1:
                    title = '{} (fascicle {})'.format(title, fascicle_filter_indices[0])
                else:
                    title = '{} (fascicles {})'.format(title, ', '.join([str(i) for i in fascicle_filter_indices]))

            plt.title(title)

            # for item in ([ax.title, ax.xaxis.label, ax.yaxis.label] +
            #              ax.get_xticklabels() + ax.get_yticklabels()):
            #     item.set_fontsize(12)

            # add legend
            plt.legend(fontsize=12)

            # plot!
            if plot:
                print('PLOTTING!')
                plt.show()
            if save_path is not None:
                if not os.path.exists(save_path):
                    os.makedirs(save_path)
                dest = '{}{}bc_{}.png'.format(save_path, os.sep, sample_index)
                fig.savefig(dest, dpi=300)

        # def barcharts_compare_models(self,
        #                              sim_index: int = None,
        #                              model_indices: List[int] = None,
        #                              model_labels: List[str] = None,
        #                              title: str = 'Activation Thresholds',
        #                              plot: bool = True,
        #                              save_path: str = None,
        #                              width: float = 0.8,
        #                              capsize: float = 5,
        #                              fascicle_filter_indices: List[int] = None,
        #                              logscale: bool = False):
        #     """

        #     :param nsim_indices:
        #     :param plot:
        #     :param save_path:
        #     :return:
        #     """

        # # quick helper class for storing data values
        # class DataPoint():
        #     def __init__(self, value: float, error: float = None):
        #         self.value = value
        #         self.error = error

        # # warning
        # print('NOTE: assumes a SINGLE dimension for the selected sim (functionality defined otherwise)')

        # # validation
        # if self._result is None:
        #     self.throw(66)

        # if model_indices is None:
        #     model_indices = self.search(Config.CRITERIA, 'indices', 'model')

        # if model_labels is None:
        #     model_labels = ['Model {}'.format(i) for i in model_indices]

        # if sim_index is None:
        #     sim_index = self.search(Config.CRITERIA, 'indices', 'sim')[0]

        # if not len(model_labels) == len(model_indices):
        #     self.throw(67)

        # # more metadata
        # sample_indices = [sample_result['index'] for sample_result in self._result['samples']]
        # comparison_key: str = \
        #     list(self.get_object(Object.SIMULATION, [sample_indices[0], model_indices[0], sim_index]).factors.keys())[0]

        # # summary of functionality
        # print('For samples {}, comparing sim {} of models {} along dimension \"{}\"'.format(
        #     sample_indices,
        #     sim_index,
        #     model_indices,
        #     comparison_key)
        # )

        # # loop samples
        # sample_results: dict
        # for sample_results in self._result.get('samples', []):
        #     sample_index = sample_results['index']
        #     sample_object: Sample = self.get_object(Object.SAMPLE, [sample_index])
        #     sample_config: dict = self.get_config(Config.SAMPLE, [sample_index])
        #     slide: Slide = sample_object.slides[0]
        #     n_inners = sum(len(fasc.inners) for fasc in slide.fascicles)

        #     print('sample: {}'.format(sample_index))

        #     # init fig, ax
        #     fig: plt.Figure
        #     ax: plt.Axes
        #     fig, ax = plt.subplots()

        #     # x label
        #     xlabel = comparison_key.split('->')[-1]
        #     if xlabel == 'diameter':
        #         ax.set_xlabel('Axon Diameter (µm)')
        #     else:
        #         ax.set_xlabel(xlabel)
        #     # y label
        #     ax.set_ylabel('Activation Threshold (mA)')

        #     # init x group labels
        #     xlabels = []
        #     first_iteration: bool = True  # for appending to xlabels (only do this first time around)

        #     # init master data container (indices or outer list correspond to each model)
        #     sample_data: List[List[DataPoint]] = []

        #     # loop models
        #     model_results: dict
        #     for model_results in sample_results.get('models', []):
        #         model_index = model_results['index']

        #         print('\tmodel: {}'.format(model_index))

        #         # init data container for this model
        #         model_data: List[DataPoint] = []

        #         # sim index is already set from input, so no need to loop
        #         sim_object = self.get_object(Object.SIMULATION, [sample_index, model_index, sim_index])

        #         # validate sim object
        #         if len(sim_object.factors) is not 1:
        #             self.throw(68)
        #         if not list(sim_object.factors.keys())[0] == comparison_key:
        #             self.throw(69)

        #         # whether the comparison key is for 'fiber' or 'wave', the nsims will always be in order!
        #         # this realization allows us to simply loop through the factors in sim.factors[key] and treat the
        #         # indices as if they were the nsim indices
        #         for nsim_index, nsim_value in enumerate(sim_object.factors[comparison_key]):

        #             # this x group label
        #             if first_iteration:
        #                 # print(nsim_value)
        #                 xlabels.append(nsim_value)

        #             # default fiberset index to 0
        #             fiberset_index: int = 0
        #             if comparison_key.split('->')[0] == 'fibers':
        #                 fiberset_index = nsim_index  # if dimension is fibers, use correct fiberset

        #             # fetch outer->inner->fiber and out->inner maps
        #             out_in_fib, out_in = sim_object.fiberset_map_pairs[fiberset_index]

        #             # build base dirs for fetching thresholds
        #             sim_dir = self.build_path(Object.SIMULATION,
        #                                       [sample_index, model_index, sim_index],
        #                                       just_directory=True)
        #             n_sim_dir = os.path.join(sim_dir, 'n_sims', str(nsim_index))

        #             # init thresholds container for this model, sim, nsim
        #             thresholds: List[float] = []

        #             # fetch all thresholds
        #             for inner in range(n_inners):

        #                 outer = [index for index, inners in enumerate(out_in) if inner in inners][0]

        #                 if (fascicle_filter_indices is not None) and (outer not in fascicle_filter_indices):
        #                     continue

        #                 for local_fiber_index, _ in enumerate(out_in_fib[outer][out_in[outer].index(inner)]):
        #                     thresh_path = os.path.join(n_sim_dir,
        #                                                'data',
        #                                                'outputs',
        #                                                'thresh_inner{}_fiber{}.dat'.format(inner, local_fiber_index))
        #                     threshold = np.loadtxt(thresh_path)
        #                     if len(threshold) > 1:
        #                         threshold = threshold[-1]
        #                     thresholds.append(threshold)

        #             thresholds: np.ndarray = np.array(thresholds)

        #             model_data.append(
        #                 DataPoint(np.mean(thresholds), np.std(thresholds, ddof=1) if len(thresholds) > 1 else None))

        #         first_iteration = False

        #         sample_data.append(model_data)

        #     # make the bars
        #     x_vals = np.arange(len(sample_data[0]))
        #     n_models = len(sample_data)
        #     effective_width = width / n_models

        #     for model_index, model_data in enumerate(sample_data):
        #         errors = [data.error for data in model_data]
        #         errors_valid = all([data.error is not None for data in model_data])
        #         ax.bar(
        #             x=x_vals - ((n_models - 1) * effective_width / 2) + (effective_width * model_index),
        #             height=[data.value for data in model_data],
        #             width=effective_width,
        #             label=model_labels[model_index],
        #             yerr=errors if errors_valid else None,
        #             capsize=capsize
        #         )

        #     # add x-axis values
        #     ax.set_xticks(x_vals)
        #     ax.set_xticklabels(xlabels)

        #     # set log scale
        #     if logscale:
        #         ax.set_yscale('log')

        #     # title
        #     title = '{} for sample {}'.format(title, sample_config['sample'])
        #     if fascicle_filter_indices is not None:
        #         if len(fascicle_filter_indices) == 1:
        #             title = '{} (fascicle {})'.format(title, fascicle_filter_indices[0])
        #         else:
        #             title = '{} (fascicles {})'.format(title, ', '.join([str(i) for i in fascicle_filter_indices]))
        #     plt.title(title)

        #     # add legend
        #     plt.legend()

        #     # plot!
        #     if plot:
        #         plt.show()

    def barcharts_compare_samples(self,
                                  sim_index: int = None,
                                  sample_indices: int = None,
                                  model_indices: List[int] = None,
                                  sample_labels: List[str] = None,
                                  model_labels: List[str] = None,
                                  title: str = 'Activation Thresholds',
                                  ylabel: str = 'Activation Threshold (mA)',
                                  xlabel_override: str = None,
                                  plot: bool = True,
                                  save_path: str = None,
                                  width: float = 0.8,
                                  capsize: float = 5,
                                  fascicle_filter_indices: List[int] = None,
                                  logscale: bool = False,
                                  calculation: str = 'mean',
                                  merge_bars: bool = False,
                                  label_bar_heights=None):
        """

        :param model_indices:
        :param model_labels:
        :param ylabel:
        :param capsize:
        :param label_bar_heights:
        :param merge_bars:
        :param logscale:
        :param fascicle_filter_indices:
        :param width:
        :param xlabel_override:
        :param title:
        :param sample_labels:
        :param sample_indices:
        :param calculation: 'mean', 'i##'
        :param sim_index:
        :param nsim_indices:
        :param plot:
        :param save_path:
        :return:
        """

        def get_ratio_value(percent: float, values: np.ndarray):
            index: int = int(np.floor(percent * len(values)))
            value = np.sort(values)[index]
            return value

        # quick helper class for storing data values
        class DataPoint():
            def __init__(self, value: float, error: float = None):
                self.value = value
                self.error = error

        # warning
        print('NOTE: assumes a SINGLE dimension for the selected sim (functionality defined otherwise)')

        # validation
        if self._result is None:
            self.throw(66)

        if model_indices is None:
            # default to first model results
            print('Defaulting to model indices from first sample results.')
            model_indices = [model.get('index') for model in self._result.get('samples')[0].get('models')]

        if sample_indices is None:
            sample_indices = [sample_result['index'] for sample_result in self._result['samples']]

        if sample_labels is None:
            sample_labels = ['Sample {}'.format(i) for i in sample_indices]

        if sim_index is None:
            sim_index = self.search(Config.CRITERIA, 'indices', 'sim')[0]

        if not len(sample_labels) == len(sample_indices):
            self.throw(70)

        if len(list(self.get_object(Object.SIMULATION,
                                    [sample_indices[0], model_indices[0], sim_index]).factors.keys())) > 0:
            comparison_key: str = list(self.get_object(Object.SIMULATION,
                                                       [sample_indices[0], model_indices[0], sim_index])
                                       .factors.keys())[0]
        else:
            comparison_key = 'fibers->z_parameters->diameter'

        # summary of functionality
        print('For models {}, comparing samples {} with sim {} along dimension \"{}\"'.format(
            model_indices,
            sample_indices,
            sim_index,
            comparison_key)
        )

        # loop models
        model_results: dict
        my_data = [[] for _ in model_indices]
        xlabels = []
        for model_index, model in enumerate(model_indices):
            # model_index = model_results['index']

            print('model: {}'.format(model))

            # init fig, ax
            fig: plt.Figure
            ax: plt.Axes
            fig, ax = plt.subplots()

            # x label (with override if applicable)
            xlabel = comparison_key.split('->')[-1]
            if xlabel == 'diameter':
                ax.set_xlabel('Axon Diameter (µm)')
            else:
                ax.set_xlabel(xlabel)
            ax.set_xlabel(ax.get_xlabel() if xlabel_override is None else xlabel_override)

            # y label
            ax.set_ylabel(ylabel)

            # init x group labels
            xlabels = []
            first_iteration: bool = True  # for appending to xlabels (only do this first time around)

            # init master data container (indices or outer list correspond to each model)
            model_data: List[List[DataPoint]] = []

            # loop samples
            sample_results: dict
            sim_object = None
            for sample_results in self._result.get('samples', []):
                sample_index = sample_results['index']

                sample_object: Sample = self.get_object(Object.SAMPLE, [sample_index])
                # sample_config: dict = self.get_config(Config.SAMPLE, [sample_index])
                slide: Slide = sample_object.slides[0]
                n_inners = sum(len(fasc.inners) for fasc in slide.fascicles)

                print('\tsample: {}'.format(sample_index))

                # init data container for this model
                sample_data: List[DataPoint] = []

                # sim index is already set from input, so no need to loop
                sim_object = self.get_object(Object.SIMULATION, [sample_index, model, sim_index])

                if not sim_object.factors:
                    sim_object.factors = {comparison_key: [
                        sim_object.configs['sims']['fibers']['z_parameters']['diameter']]}  # comparison_key, [0.8]

                # validate sim object
                if len(sim_object.factors) != 1:
                    self.throw(68)
                if not list(sim_object.factors.keys())[0] == comparison_key:
                    self.throw(69)

                # whether the comparison key is for 'fiber' or 'wave', the nsims will always be in order!
                # this realization allows us to simply loop through the factors in sim.factors[key] and treat the
                # indices as if they were the nsim indices
                for nsim_index, nsim_value in enumerate(sim_object.factors[comparison_key]):

                    print('\t\tnsim: {}'.format(nsim_index))

                    # this x group label
                    if first_iteration:
                        # print(nsim_value)
                        xlabels.append(nsim_value)

                    # default fiberset index to 0
                    fiberset_index: int = 0
                    if comparison_key.split('->')[0] == 'fibers':
                        fiberset_index = nsim_index  # if dimension is fibers, use correct fiberset

                    # fetch outer->inner->fiber and out->inner maps
                    out_in_fib, out_in = sim_object.fiberset_map_pairs[fiberset_index]

                    # build base dirs for fetching thresholds
                    sim_dir = self.build_path(Object.SIMULATION,
                                              [sample_index, model, sim_index],
                                              just_directory=True)
                    n_sim_dir = os.path.join(sim_dir, 'n_sims', str(nsim_index))

                    # init thresholds container for this model, sim, nsim
                    thresholds: List[float] = []

                    # fetch all thresholds
                    xy_mode_name: str = sim_object.search(Config.SIM, 'fibers', 'xy_parameters', 'mode')
                    xy_mode: FiberXYMode = [mode for mode in FiberXYMode if str(mode).split('.')[-1] == xy_mode_name][0]
                    if not xy_mode == FiberXYMode.SL_PSEUDO_INTERP:

                        for inner in range(n_inners):

                            outer = [index for index, inners in enumerate(out_in) if inner in inners][0]

                            if (fascicle_filter_indices is not None) and (outer not in fascicle_filter_indices):
                                continue

                            for local_fiber_index, _ in enumerate(out_in_fib[outer][out_in[outer].index(inner)]):
                                thresh_path = os.path.join(n_sim_dir,
                                                           'data',
                                                           'outputs',
                                                           'thresh_inner{}_fiber{}.dat'.format(inner,
                                                                                               local_fiber_index))
                                # if exist, else print
                                if os.path.exists(thresh_path):
                                    threshold = np.loadtxt(thresh_path)
                                    if len(np.atleast_1d(threshold)) > 1:
                                        threshold = threshold[-1]
                                    thresholds.append(abs(threshold))
                                else:
                                    print(thresh_path)
                    else:
                        thresholds.append(abs(np.loadtxt(os.path.join(n_sim_dir,
                                                                  'data',
                                                                  'outputs',
                                                                  'thresh_inner0_fiber0.dat'))))

                    thresholds: np.ndarray = np.array(thresholds)

                    data = None
                    if calculation == 'mean':
                        data = DataPoint(np.mean(thresholds),
                                         np.std(thresholds, ddof=1) if len(thresholds) > 1 else None)
                    elif re.match('i[0-9]+', calculation):
                        ratio = int(calculation.split('i')[1]) / 100.0
                        data = DataPoint(get_ratio_value(ratio, thresholds), None)

                    assert data is not None, 'Illegal calculation option: {}'.format(calculation)

                    sample_data.append(data)

                first_iteration = False

                model_data.append(sample_data)

            # make the bar groups
            x_vals = np.arange(len(model_data[0]))
            n_samples = len(model_data)
            effective_width = width / n_samples

            if not merge_bars:

                for sample_index, sample_data in enumerate(model_data):
                    errors = [data.error for data in sample_data]
                    errors_valid = all([data.error is not None for data in sample_data])
                    ax.bar(
                        x=x_vals - ((n_samples - 1) * effective_width / 2) + (effective_width * sample_index),
                        height=[data.value for data in sample_data],
                        width=effective_width,
                        label=sample_labels[sample_index],
                        yerr=errors if errors_valid else None,
                        capsize=capsize
                    )
            else:

                if not self.get_object(Object.SIMULATION, [sample_indices[0],
                                                           model,
                                                           sim_index]).factors:
                    assert sim_object is not None, 'Sim object should not be None at this point'
                    sim_object.factors = {
                        comparison_key: [sim_object.configs['sims']['fibers']['z_parameters']['diameter']]}
                    nsim_values = [sim_object.configs['sims']['fibers']['z_parameters']['diameter']]

                else:
                    nsim_values = self.get_object(Object.SIMULATION, [sample_indices[0],
                                                                      model,
                                                                      sim_index]).factors[comparison_key]

                for n in range(len(nsim_values)):
                    my_data[model_index].append([])
                    values = np.array([sample_data[n].value for sample_data in model_data])

                    # index model, then index n_sim
                    my_data[model_index][n] = stats.variation(values)

                    ax.bar(
                        x=x_vals[n],
                        height=np.mean(values),
                        width=width,
                        # label=,
                        yerr=np.std(values, ddof=1) if len(values) > 1 else None,
                        capsize=capsize,
                    )

                # set all same color
                facecolor = ax.patches[0].get_facecolor()
                for patch in ax.patches[1:]:
                    patch.set_facecolor(facecolor)

            # add x-axis values
            ax.set_xticks(x_vals)
            ax.set_xticklabels(xlabels)

            # label bar heights
            if label_bar_heights:
                for rect in ax.patches:
                    height = rect.get_height()
                    ax.text(rect.get_x() + rect.get_width() / 2, height + ax.get_ylim()[1] / 100, str(round(height, 2)),
                            ha='center', va='bottom')

            # set log scale
            if logscale:
                ax.set_yscale('log')

            # title
            model_name = model_labels[model_index] if model_labels is not None else str(model)
            title = '{} for {}'.format(title, model_name)
            if fascicle_filter_indices is not None:
                if len(fascicle_filter_indices) == 1:
                    title = '{} (fascicle {})'.format(title, fascicle_filter_indices[0])
                else:
                    title = '{} (fascicles {})'.format(title, ', '.join([str(i) for i in fascicle_filter_indices]))
            plt.title(title)

            # add legend
            plt.legend()

            plt.tight_layout()

            # plot!
            if plot:
                plt.show()

            # save figure as png
            if save_path is not None:
                fig.savefig(
                    '{}{}{}_{}_{}.png'.format(
                        save_path, os.sep, '-'.join([str(s) for s in sample_indices]), model, sim_index
                    ), dpi=400
                )

        assert my_data is not None
        # make the bar groups
        x_vals = np.arange(len(my_data[0]))
        n_models = len(my_data)
        effective_width = width / n_models
        # init fig, ax
        fig: plt.Figure
        ax: plt.Axes
        fig, ax = plt.subplots()

        for model_index in range(len(my_data)):
            ax.bar(
                x=x_vals - ((n_models - 1) * effective_width / 2) + (effective_width * model_index),
                height=[data for data in my_data[model_index]],
                # width=effective_width,
                width=0.2,  # effective_width,
                yerr=None,
                capsize=capsize
            )

        # x label (with override if applicable)
        xlabel = comparison_key.split('->')[-1]
        if xlabel == 'diameter':
            ax.set_xlabel('Axon Diameter (µm)')
        else:
            ax.set_xlabel(xlabel)
        ax.set_xlabel(ax.get_xlabel() if xlabel_override is None else xlabel_override)
        # my_ylabel: str = 'Coefficient of Variation'

        # y label
        # ax.set_ylabel(my_ylabel)

        # add x-axis values
        ax.set_xticks(x_vals)
        ax.set_xticklabels(xlabels)
        # add legend
        # blue_patch = mpatches.Patch(color=ax.patches[0].get_facecolor(), label='Purdue')
        # orange_patch = mpatches.Patch(color=ax.patches[1].get_facecolor(), label='MicroLeads')
        # green_patch = mpatches.Patch(color=ax.patches[2].get_facecolor(), label='CorTec')
        # plt.legend(handles=[blue_patch, orange_patch, green_patch])
        # plt.title('Rat Abdominal Cuff Comparison for Myelinated Fibers')
        # plt.title('Rat Abdominal Cuff Comparison for Unmyelinated Fibers')
        plt.show()

        return ax

    def excel_output(self,
                     filepath: str,
                     sample_keys: List[list] = [],
                     model_keys: List[list] = [],
                     sim_keys: List[list] = [],
                     individual_indices: bool = True,
                     config_paths: bool = True,
                     column_width: int = None,
                     console_output: bool = True):
        """Output summary of query.

        NOTE: for all key lists, the values themselves are lists, functioning as a JSON pointer.

        Args:
            filepath (str): output filepath
            sample_keys (list, optional): Sample keys to output. Defaults to [].
            model_keys (list, optional): Model keys to output. Defaults to [].
            sim_keys (list, optional): Sim keys to output. Defaults to [].
            individual_indices (bool, optional): Include column for each index. Defaults tp True.
            config_paths (bool, optional): Include column for each config path. Defaults to True.
            column_width (int, optional): Column width for Excel document. Defaults to None (system default).
            console_output (bool, optional): Print progress to console. Defaults to False.
        """

        sims: dict = {}

        # SAMPLE
        sample_results: dict
        for sample_results in self._result.get('samples', []):
            sample_index: int = sample_results['index']
            sample_config_path: str = self.build_path(Config.SAMPLE, [sample_index])
            sample_config: dict = self.load(sample_config_path)
            self.add(SetupMode.OLD, Config.SAMPLE, sample_config);

            if console_output:
                print('sample: {}'.format(sample_index))

            # MODEL
            model_results: dict
            for model_results in sample_results.get('models', []):
                model_index = model_results['index']
                model_config_path: str = self.build_path(Config.MODEL, [sample_index, model_index])
                model_config: dict = self.load(model_config_path)
                self.add(SetupMode.OLD, Config.MODEL, model_config);

                if console_output:
                    print('\tmodel: {}'.format(model_index))

                # SIM
                for sim_index in model_results.get('sims', []):
                    sim_config_path = self.build_path(Config.SIM, indices=[sim_index])
                    sim_config = self.load(sim_config_path)
                    self.add(SetupMode.OLD, Config.SIM, sim_config)
                    sim_object: Simulation = self.get_object(Object.SIMULATION, [sample_index, model_index, sim_index])
                    sim_dir = self.build_path(Object.SIMULATION, [sample_index, model_index, sim_index],
                                              just_directory=True)

                    if console_output:
                        print('\t\tsim: {}'.format(sim_index))

                    # init sheet if necessary
                    if str(sim_index) not in sims.keys():
                        # base header
                        sample_parts = ['Sample Index', *['->'.join(['sample'] + key) for key in sample_keys]]
                        model_parts = ['Model Index', *['->'.join(['model'] + key) for key in model_keys]]
                        sim_parts = ['Sim Index', *['->'.join(['sim'] + key) for key in sim_keys]]
                        header = [
                            'Indices',
                            *(sample_parts if individual_indices else sample_parts[1:]),
                            *(model_parts if individual_indices else model_parts[1:]),
                            *(sim_parts if individual_indices else sim_parts[1:])
                        ]
                        if individual_indices:
                            header += ['Nsim Index']
                        # populate with nsim factors
                        for fib_key_name in sim_object.fiberset_key:
                            header.append(fib_key_name)
                        for wave_key_name in sim_object.wave_key:
                            header.append(wave_key_name)
                        # add paths
                        if config_paths:
                            header += ['Sample Config Path', 'Model Config Path', 'Sim Config Path', 'NSim Path']
                        # set header as first row
                        sims[str(sim_index)] = [header]

                    # NSIM
                    for nsim_index, (potentials_product_index, waveform_index) in enumerate(
                            sim_object.master_product_indices):
                        nsim_dir = os.path.join(sim_dir, 'n_sims', str(nsim_index))
                        # TODO: address active_src_index?
                        active_src_index, fiberset_index = sim_object.potentials_product[potentials_product_index]
                        # fetch additional sample, model, and sim values
                        # that's one juicy list comprehension right there
                        values = [[self.search(config, *key) for key in category]
                                  for category, config in
                                  zip([sample_keys, model_keys, sim_keys], [Config.SAMPLE, Config.MODEL, Config.SIM])]
                        # base row data
                        sample_parts = [sample_index, *values[0]]
                        model_parts = [model_index, *values[1]]
                        sim_parts = [sim_index, *values[2]]
                        row = [
                            '{}_{}_{}_{}'.format(sample_index, model_index, sim_index, nsim_index),
                            *(sample_parts if individual_indices else sample_parts[1:]),
                            *(model_parts if individual_indices else model_parts[1:]),
                            *(sim_parts if individual_indices else sim_parts[1:])
                        ]
                        if individual_indices:
                            row += [nsim_index]
                        # populate factors (same order as header)
                        for fib_key_value in sim_object.fiberset_product[fiberset_index]:
                            row.append(fib_key_value)
                        for wave_key_value in sim_object.wave_product[waveform_index]:
                            row.append(wave_key_value)
                        # add paths
                        if config_paths:
                            row += [sample_config_path, model_config_path, sim_config_path, nsim_dir]
                        # add to sim sheet
                        sims[str(sim_index)].append(row)

                    # "prune" old configs
                    self.remove(Config.SIM)
                self.remove(Config.MODEL)
            self.remove(Config.SAMPLE)

        # build Excel file, with one sim per sheet
        writer = pd.ExcelWriter(filepath)
        for sim_index, sheet_data in sims.items():
            sheet_name = 'Sim {}'.format(sim_index)
            pd.DataFrame(sheet_data).to_excel(writer, sheet_name=sheet_name, header=False, index=False)
            if column_width is not None:
                writer.sheets[sheet_name].set_column(0, 256, column_width)
            else:
                writer.sheets[sheet_name].set_column(0, 256)

        writer.save()

    def ap_time_and_location(
            self,
            delta_V: float = 60,
            rounding_precision: int = 5,
            n_sim_filter: List[int] = None,
            plot: bool = False,
            plot_nodes_on_find: bool = False,
            plot_compiled: bool = False,
            absolute_voltage: bool = True,
            n_sim_label_override: str = None,
            model_labels: List[str] = None,
            save: bool = False,
            subplots = False,
            nodes_only=False):

        print(
            f'Finding time and location of action potentials, which are defined as any voltage deflection of {delta_V} mV.')

        if plot:
            print(
                'Note: Plotting is currently only defined for MRG axons in the SL branch; plotting for other axon models/locations may yield unexpected results.')

        # loop samples
        for sample_index, sample_results in [(s['index'], s) for s in self._result.get('samples')]:
            print('sample: {}'.format(sample_index))

            # sample_object: Sample = self.get_object(Object.SAMPLE, [sample_index])

            # loop models
            for model_index, model_results in [(m['index'], m) for m in sample_results.get('models')]:
                print('\tmodel: {}'.format(model_index))

                # loop sims
                for sim_index in model_results.get('sims', []):
                    print('\t\tsim: {}'.format(sim_index))

                    sim_object = self.get_object(Object.SIMULATION, [sample_index, model_index, sim_index])
                    
                    if subplots == True:
                        fig,axs = plt.subplots(ncols=len(sim_object.master_product_indices),nrows=2, sharey="row")
                    
                    # loop nsims
                    for n_sim_index, (potentials_product_index, waveform_index) in enumerate(
                            sim_object.master_product_indices):
                        print('\t\t\tnsim: {}'.format(n_sim_index))

                        active_src_index, fiberset_index = sim_object.potentials_product[potentials_product_index]

                        # skip if not in existing n_sim filter
                        if n_sim_filter is not None and n_sim_index not in n_sim_filter:
                            print('\t\t\t\t(skip)')
                            continue

                        # directory of data for this (sample, model, sim)
                        sim_dir = self.build_path(Object.SIMULATION, [sample_index, model_index, sim_index],
                                                  just_directory=True)

                        # directory for specific n_sim
                        n_sim_dir = os.path.join(sim_dir, 'n_sims', str(n_sim_index))

                        # directory of fiberset (i.e., points and potentials) associated with this n_sim
                        fiberset_dir = os.path.join(sim_dir, 'fibersets', str(fiberset_index))

                        # the simulation outputs for this n_sim
                        outputs_path = os.path.join(n_sim_dir, 'data', 'outputs')

                        # path of the first inner, first fiber vm(t) data
                        vm_t_path = os.path.join(outputs_path, 'Vm_time_inner0_fiber0_amp0.dat')

                        # load vm(t) data (see path above)
                        # each row is a snapshot of the voltages at each node [mV]
                        # the first column is the time [ms]
                        # first row is holds column labels, so this is skipped (time, node0, node1, ...)
                        vm_t_data = np.loadtxt(vm_t_path, skiprows=1)

                        # find V-nought be averaging voltage of all nodes at first timestep (assuming no stimulation at time=0)
                        V_o = np.mean(vm_t_data[0, 1:])
                        # if using absolute voltage, set an absolute delta V (i.e., -30mV)
                        if absolute_voltage:
                            V_o = 0

                        # find dt by rounding first timestep
                        dt = round(vm_t_data[1, 0] - vm_t_data[0, 0], rounding_precision)

                        # initialize value AP time, node (locations), voltages at time
                        time, node, voltages = None, None, None

                        # loop through and enumerate each timestep
                        rows = vm_t_data[:, 1:]
                        index = int(len(rows) / 2)
                        for i, row in enumerate(rows):
                            # get list of node indices that satisfy deflection condition
                            found_nodes = np.where(row >= V_o + delta_V)[0]
                            # that list contains any elements, set time and node (location), then break out of loop
                            if len(found_nodes) > 0:
                                time = round(i * dt, rounding_precision)
                                node = found_nodes[0]
                                voltages = row
                                index = i
                                break

                        if plot_compiled:
                            plt.figure()
                            for row in rows[index - 5: index + 5]:
                                plt.plot(row)
                            plt.show()

                        # if no AP found, skip
                        if time is None or node is None:
                            print('\t\t\t\t(no AP found)')


                        # print results of timestep search
                        # if time is not None and node is not None:
                        else:
                            # create message about AP time and location findings
                            message = f't: {time} ms, node: {node + 1} (of {len(vm_t_data[0, 1:])})'
                            print(f'\t\t\t\t{message}')

                            # plot the AP location with voltage trace
                            # create subplots
                            if plot or save:
                                if subplots !=True:
                                    fig, axes = plt.subplots(2, 1)
                                else:
                                    axes = [axs[0][n_sim_index],axs[1][n_sim_index]]
                                # load fiber coordinates
                                fiber = np.loadtxt(os.path.join(fiberset_dir, '0.dat'), skiprows=1)
                                nodefiber = fiber[0::11,:]
                                
                                # plot fiber coordinates in 2D
                                if nodes_only != True:
                                    axes[0].plot(fiber[:, 0], fiber[:, 2], 'b.', label = 'fiber')
                                else:                                     
                                    axes[0].plot(nodefiber[:, 0], nodefiber[:, 2], 'b.', label = 'fiber')

                                # plot AP location
                                axes[0].plot(fiber[11 * node, 0], fiber[11 * node, 2], 'r*', markersize = 10)

                                # location display settings
                                n_sim_label = f'n_sim: {n_sim_index}' if (
                                        n_sim_label_override is None) else n_sim_label_override
                                model_label = '' if (model_labels is None) else f', {model_labels[model_index]}'
                                axes[0].set_xlabel('x location, µm')
                                
                                axes[0].set_title(f'{n_sim_label}{model_label}')
                                if subplots!= True:
                                    axes[0].legend(['fiber', f'AP ({message})'])
                                else: 
                                    axes[0].legend(['fiber', 'AP'])

                                # axes[0].set_aspect(1)
                                plt.tight_layout()

                                # plot voltages
                                axes[1].plot(voltages, 'bo')

                                # voltages display settings
                                axes[1].set_xlabel('node')
                                if subplots!=True or n_sim_index==0:
                                    axes[1].set_ylabel('voltage (mV)')
                                    axes[0].set_ylabel('z location, µm')
                                # axes[1].set_aspect(0.25)
                                plt.tight_layout()
                                
                            # display
                            if save:
                                plt.savefig(
                                    f'out/analysis/ap_time_loc_{sample_index}_{model_index}_{sim_index}_{n_sim_index}.png',
                                    dpi=300)

                            if plot:
                                plt.show()<|MERGE_RESOLUTION|>--- conflicted
+++ resolved
@@ -296,7 +296,7 @@
                     return False
 
         return True
-    
+
     def voltage_time(self,
                  plot: bool = True,
                  plot_mode: str = 'average',
@@ -474,7 +474,7 @@
                     sim_object = self.get_object(Object.SIMULATION, [sample_index, model_index, sim_index])
 
                     print('\t\tsim: {}'.format(sim_index))
-                    
+
                     for innum in range(n_inners):
 
                         # init figure with subplots
@@ -485,41 +485,41 @@
                         figure, axes = plt.subplots(rows, cols, constrained_layout=False, figsize=(25, 20))
                         axes = np.array(axes)
                         axes = axes.reshape(-1)
-    
+
                         # loop nsims
                         for n, (potentials_product_index, waveform_index) in enumerate(sim_object.master_product_indices):
                             active_src_index, fiberset_index = sim_object.potentials_product[potentials_product_index]
-    
+
                             # fetch axis
                             ax: plt.Axes = axes[n if subplot_assign == "standard" else _renumber_subplot(n, 2, 5)]
-    
+
                             # fetch sim information
                             sim_dir = self.build_path(Object.SIMULATION, [sample_index, model_index, sim_index],
                                                       just_directory=True)
                             n_sim_dir = os.path.join(sim_dir, 'n_sims', str(n))
                             # fiberset_dir = os.path.join(sim_dir, 'fibersets', str(fiberset_index))
-    
+
                             # fetch thresholds, then find min and max
                             thresholds = []
                             missing_indices = []
-    
+
                             vmpath = os.path.join(n_sim_dir, 'data', 'outputs',
                                                            'Vm_time_inner{}_fiber0_amp0.dat'.format(innum))
-                            
+
                             vm=np.loadtxt(vmpath,skiprows=1)[:, 0:]
-                            
+
                             if vm.shape[1]!=2:
                                 self.throw()
-                                
+
                             t=vm[:,0][:5000]
                             v=vm[:,1][:5000]
                             ax.plot(t,v)
-                            
+
                             # figure title -- make arbitrary, hard-coded subplot title modifications here (add elif's)
                             title = ''
                             for fib_key_name, fib_key_value in zip(sim_object.fiberset_key,
                                                                    sim_object.fiberset_product[fiberset_index]):
-    
+
                                 if fib_key_name == 'fibers->z_parameters->diameter':
                                     title = u'{} fd: {} \u03bcm'.format(title, fib_key_value)
                                 else:
@@ -532,14 +532,14 @@
                                     title = '{} pw: {} ms'.format(title, wave_key_value)
                                 else:
                                     title = '{} {}:{}'.format(title, wave_key_name, wave_key_value)
-    
+
                             # set title
                             if subplot_title_toggle:
                                 ax.set_title(title)
                             ax.set_ylabel('V (mv)',rotation=90)
                             ax.set_xlabel('Time (ms)',rotation=0)
                         plt.gcf().tight_layout(rect=[0, 0.03, 1, 0.95])
-    
+
                         # set super title
                         if title_toggle:
                             plt.suptitle(
@@ -551,7 +551,7 @@
                                 ),
                                 size=40
                             )
-                        
+
                         # save figure as png
                         if save_path is not None:
                             if not os.path.exists(save_path):
@@ -559,7 +559,7 @@
                             dest = '{}{}{}_{}_{}.png'.format(save_path, os.sep, sample_index, model_index, sim_index)
                             figure.savefig(dest, dpi=300)
                             # print('done')
-    
+
                         # plot figure
                         if plot:
                             plt.show()
@@ -821,15 +821,10 @@
                                         missing_indices.append((inner_ind, fiber_ind))
                                         print('MISSING: {}'.format(thresh_path))
                                 else:
-<<<<<<< HEAD
                                     for fiber_ind in range(len(sim_object.fibersets[0].out_to_fib[inner_ind][0])):
                                         thresholds.append(np.nan)
                         if microamps:
                             thresholds = [x*1000 for x in thresholds]
-=======
-                                    thresholds.append(np.nan)
-
->>>>>>> 7adcd0dc
                         max_thresh = np.nanmax(thresholds)
                         min_thresh = np.nanmin(thresholds)
 
@@ -875,7 +870,7 @@
                         elif plot_mode == 'fibers':
                             loop_fiber = 0
                             for i in range(len(sim_object.fibersets[0].fibers)):
-                                inner_ind,fiber_ind = sim_object.indices_fib_to_n(0,i)      
+                                inner_ind,fiber_ind = sim_object.indices_fib_to_n(0,i)
                                 if (inner_ind, fiber_ind) not in missing_indices:
                                     colors.append(tuple(
                                         cmap((thresholds[loop_fiber] - min_thresh) / (max_thresh - min_thresh))))
@@ -884,7 +879,7 @@
                                     # NOTE: PLOTS MISSING VALUES AS RED
                                     offset += 1
                                     colors.append(missing_color)
-                                    
+
                         elif plot_mode == 'on_off':
                             for i in range(n_inners):
                                 actual_i = i - offset
@@ -903,7 +898,7 @@
                         for fib_key_name, fib_key_value in zip(sim_object.fiberset_key,
                                                                sim_object.fiberset_product[fiberset_index]):
                             if alltitle:
-    
+
                                 if fib_key_name == 'fibers->z_parameters->diameter':
                                     title = u'{} fiber diameter: {} \u03bcm'.format(title, fib_key_value)
                                 else:
@@ -933,7 +928,7 @@
                         # set title
                         if subplot_title_toggle and alltitle:
                             ax.set_title(title, fontsize=25)
-                            
+
                         # plot orientation point if applicable
                         if orientation_point is not None and show_orientation_point is True:
                             # ax.plot(*tuple(slide.nerve.points[slide.orientation_point_index][:2]), 'b*')
@@ -963,7 +958,7 @@
                             if colorbar_text_size_override is not None:
                                 cb.ax.tick_params(labelsize=colorbar_text_size_override if (
                                         colorbar_text_size_override is not None) else 25)
-                                
+
                         if plot_mode == 'fiber0' or plot_mode == 'on_off':
                             # plot slide (nerve and fascicles, defaulting to no outers)
                             sample_object.slides[0].plot(final=False, fix_aspect_ratio=True, fascicle_colors=colors,
@@ -972,7 +967,7 @@
                             sample_object.slides[0].plot(final=False, fix_aspect_ratio=True, ax=ax,
                                                          outers_flag=plot_outers, inner_format='k-')
                             sim_object.fibersets[0].plot(ax=ax, fiber_colors=colors, size=20)
-                    
+
                     plt.gcf().tight_layout(rect=[0, 0.03, 1, 0.95])
 
                     # set super title
@@ -985,7 +980,7 @@
                             ),
                             size=40
                         )
-                    if not alltitle:  
+                    if not alltitle:
                         plt.gcf().text(0.5,0.01,"pulse width (ms)", ha="center", va="center",fontsize=35)
                         plt.gcf().text(-0.02,0.5, "fiber diameter (um)" , ha="center", va="center", rotation=90,fontsize=35)
 
@@ -2007,10 +2002,10 @@
                     print('\t\tsim: {}'.format(sim_index))
 
                     sim_object = self.get_object(Object.SIMULATION, [sample_index, model_index, sim_index])
-                    
+
                     if subplots == True:
                         fig,axs = plt.subplots(ncols=len(sim_object.master_product_indices),nrows=2, sharey="row")
-                    
+
                     # loop nsims
                     for n_sim_index, (potentials_product_index, waveform_index) in enumerate(
                             sim_object.master_product_indices):
@@ -2099,11 +2094,11 @@
                                 # load fiber coordinates
                                 fiber = np.loadtxt(os.path.join(fiberset_dir, '0.dat'), skiprows=1)
                                 nodefiber = fiber[0::11,:]
-                                
+
                                 # plot fiber coordinates in 2D
                                 if nodes_only != True:
                                     axes[0].plot(fiber[:, 0], fiber[:, 2], 'b.', label = 'fiber')
-                                else:                                     
+                                else:
                                     axes[0].plot(nodefiber[:, 0], nodefiber[:, 2], 'b.', label = 'fiber')
 
                                 # plot AP location
@@ -2114,11 +2109,11 @@
                                         n_sim_label_override is None) else n_sim_label_override
                                 model_label = '' if (model_labels is None) else f', {model_labels[model_index]}'
                                 axes[0].set_xlabel('x location, µm')
-                                
+
                                 axes[0].set_title(f'{n_sim_label}{model_label}')
                                 if subplots!= True:
                                     axes[0].legend(['fiber', f'AP ({message})'])
-                                else: 
+                                else:
                                     axes[0].legend(['fiber', 'AP'])
 
                                 # axes[0].set_aspect(1)
@@ -2134,7 +2129,7 @@
                                     axes[0].set_ylabel('z location, µm')
                                 # axes[1].set_aspect(0.25)
                                 plt.tight_layout()
-                                
+
                             # display
                             if save:
                                 plt.savefig(
