--- conflicted
+++ resolved
@@ -302,17 +302,10 @@
         return True
 
     def threshold_data(self,
-<<<<<<< HEAD
                                  sim_indices: int = None,
                                  model_indices: List[int] = None,
                                  ignore_missing=False,
                                  meanify=False):
-=======
-                       sim_index: int = None,
-                       model_indices: List[int] = None,
-                       ignore_missing=False,
-                       meanify=False):
->>>>>>> 78196888
         """
         :param meanify: return mean of thresholds for a given nsim along with stats
         :return:
@@ -331,13 +324,8 @@
         if model_indices is None:
             model_indices = self.search(Config.CRITERIA, 'indices', 'model')
 
-<<<<<<< HEAD
         if sim_indices is None:
             sim_indices = self.search(Config.CRITERIA, 'indices', 'sim')
-=======
-        if sim_index is None:
-            sim_index = self.search(Config.CRITERIA, 'indices', 'sim')[0]
->>>>>>> 78196888
 
         alldat = []
 
@@ -356,7 +344,6 @@
                 model_index = model_results['index']
 
                 print('\tmodel: {}'.format(model_index))
-<<<<<<< HEAD
                 
                 for sim_index in sim_indices:
                     sim_object = self.get_object(Object.SIMULATION, [sample_index, model_index, sim_index])
@@ -426,60 +413,10 @@
                                     'nsim':nsim_index,
                                     'mean' : np.nan,
                                     })
-=======
-
-                # sim index is already set from input, so no need to loop
-                sim_object = self.get_object(Object.SIMULATION, [sample_index, model_index, sim_index])
-
-                # whether the comparison key is for 'fiber' or 'wave', the nsims will always be in order!
-                # this realization allows us to simply loop through the factors in sim.factors[key] and treat the
-                # indices as if they were the nsim indices
-                for nsim_index, (potentials_product_index, waveform_index) in enumerate(
-                        sim_object.master_product_indices):
-
-                    # fetch outer->inner->fiber and out->inner maps
-                    out_in_fib, out_in = sim_object.fiberset_map_pairs[nsim_index]
-
-                    # build base dirs for fetching thresholds
-                    sim_dir = self.build_path(Object.SIMULATION,
-                                              [sample_index, model_index, sim_index],
-                                              just_directory=True)
-                    n_sim_dir = os.path.join(sim_dir, 'n_sims', str(nsim_index))
-
-                    # init thresholds container for this model, sim, nsim
-                    thresholds: List[float] = []
-
-                    # fetch all thresholds
-                    for inner in range(n_inners):
-
-                        outer = [index for index, inners in enumerate(out_in) if inner in inners][0]
-
-                        for local_fiber_index, _ in enumerate(out_in_fib[outer][out_in[outer].index(inner)]):
-
-                            master_index = sim_object.indices_n_to_fib(nsim_index, inner, local_fiber_index)
-
-                            thresh_path = os.path.join(n_sim_dir,
-                                                       'data',
-                                                       'outputs',
-                                                       'thresh_inner{}_fiber{}.dat'.format(inner,
-                                                                                           local_fiber_index))
-                            if ignore_missing:
-                                try:
-                                    threshold = np.loadtxt(thresh_path)
-                                except IOError:
-                                    warnings.warn('Missing threshold, but continuing.')
-                            else:
-                                threshold = np.loadtxt(thresh_path)
-                            if threshold.size > 1:
-                                threshold = threshold[-1]
-                            if meanify == True:
-                                thresholds.append(abs(threshold))
->>>>>>> 78196888
                             else:
                                 thresholds: np.ndarray = np.array(thresholds)
     
                                 alldat.append({
-<<<<<<< HEAD
                                     'sample':sample_results['index'],
                                     'model':  model_results['index'],
                                     'sim':sim_index,
@@ -488,39 +425,6 @@
                                     'std':  np.std(thresholds, ddof=1),
                                     'sem':stats.sem(thresholds)
                                     })
-=======
-                                    'sample': sample_results['index'],
-                                    'model': model_results['index'],
-                                    'sim': sim_index,
-                                    'nsim': nsim_index,
-                                    'inner': inner,
-                                    'fiber': local_fiber_index,
-                                    'index': master_index,
-                                    'threshold': abs(threshold)
-                                })
-
-                    if meanify == True:
-                        if len(thresholds) == 0:
-                            alldat.append({
-                                'sample': sample_results['index'],
-                                'model': model_results['index'],
-                                'sim': sim_index,
-                                'nsim': nsim_index,
-                                'mean': np.nan,
-                            })
-                        else:
-                            thresholds: np.ndarray = np.array(thresholds)
-
-                            alldat.append({
-                                'sample': sample_results['index'],
-                                'model': model_results['index'],
-                                'sim': sim_index,
-                                'nsim': nsim_index,
-                                'mean': np.mean(thresholds),
-                                'std': np.std(thresholds, ddof=1),
-                                'sem': stats.sem(thresholds)
-                            })
->>>>>>> 78196888
 
         return pd.DataFrame(alldat)
 
