--- conflicted
+++ resolved
@@ -41,29 +41,20 @@
             )
 
 
-<<<<<<< HEAD
 
     def write_fibers(self):
         pass
 
     def write_waveforms(self):
-=======
+
         loopable = ['fibers', 'waveform']
-        search(
-            {key: value for key, value in self.configs[Config.SIM.value].items() if key in loopable},
-            self.search(Config.SIM, "n_dimensions")
-        )
+        # search(
+        #     {key: value for key, value in self.configs[Config.SIM.value].items() if key in loopable},
+        #     self.search(Config.SIM, "n_dimensions")
+        # )
 
         return self
 
-    def write_waveforms(self):  # , factors, product
->>>>>>> ff3ac1a7
-        # factors list of dictionaries, each has name and value (which has a length)
-        # within extracellular stim, if key in factors:
-        #     do
-
-        print("within write_waveforms")
-        print(self.factors)
 
 
 
